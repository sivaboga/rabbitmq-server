--- conflicted
+++ resolved
@@ -188,14 +188,10 @@
     ok = supervisor:delete_child(rabbit_sup, Name),
     ok.
 
-<<<<<<< HEAD
 tcp_listener_started(Protocol, IPAddress, Port) ->
-=======
-tcp_listener_started(IPAddress, Port) ->
     %% We need the ip to distinguish e.g. 0.0.0.0 and 127.0.0.1
     %% We need the host so we can distinguish multiple instances of the above
     %% in a cluster.
->>>>>>> 0ff22caa
     ok = mnesia:dirty_write(
            rabbit_listener,
            #listener{node = node(),
