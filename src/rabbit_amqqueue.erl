--- conflicted
+++ resolved
@@ -153,11 +153,7 @@
                    non_neg_integer(), boolean()) -> 'ok').
 -spec(basic_consume/9 ::
         (rabbit_types:amqqueue(), boolean(), pid(), pid(), boolean(),
-<<<<<<< HEAD
-         rabbit_types:ctag(), boolean(), any(), any())
-=======
          rabbit_types:ctag(), boolean(), rabbit_framing:amqp_table(), any())
->>>>>>> 32e9645e
         -> rabbit_types:ok_or_error('exclusive_consume_unavailable')).
 -spec(basic_cancel/4 ::
         (rabbit_types:amqqueue(), pid(), rabbit_types:ctag(), any()) -> 'ok').
