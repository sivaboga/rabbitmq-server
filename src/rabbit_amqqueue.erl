%% The contents of this file are subject to the Mozilla Public License
%% Version 1.1 (the "License"); you may not use this file except in
%% compliance with the License. You may obtain a copy of the License
%% at http://www.mozilla.org/MPL/
%%
%% Software distributed under the License is distributed on an "AS IS"
%% basis, WITHOUT WARRANTY OF ANY KIND, either express or implied. See
%% the License for the specific language governing rights and
%% limitations under the License.
%%
%% The Original Code is RabbitMQ.
%%
%% The Initial Developer of the Original Code is GoPivotal, Inc.
%% Copyright (c) 2007-2013 GoPivotal, Inc.  All rights reserved.
%%

-module(rabbit_amqqueue).

-export([recover/0, stop/0, start/1, declare/5,
         delete_immediately/1, delete/3, purge/1, forget_all_durable/1]).
-export([pseudo_queue/2]).
-export([lookup/1, not_found_or_absent/1, with/2, with/3, with_or_die/2,
         assert_equivalence/5,
         check_exclusive_access/2, with_exclusive_access_or_die/3,
         stat/1, deliver/2, deliver_flow/2, requeue/3, ack/3, reject/4]).
-export([list/0, list/1, info_keys/0, info/1, info/2, info_all/1, info_all/2]).
-export([force_event_refresh/0, wake_up/1]).
-export([consumers/1, consumers_all/1, consumer_info_keys/0]).
<<<<<<< HEAD
-export([basic_get/4, basic_consume/10, basic_cancel/4]).
=======
-export([basic_get/4, basic_consume/10, basic_cancel/4, notify_decorators/1]).
>>>>>>> ac9facc5
-export([notify_sent/2, notify_sent_queue_down/1, resume/2, flush_all/2]).
-export([notify_down_all/2, activate_limit_all/2, credit/5]).
-export([on_node_down/1]).
-export([update/2, store_queue/1, policy_changed/2]).
-export([start_mirroring/1, stop_mirroring/1, sync_mirrors/1,
         cancel_sync_mirrors/1]).

%% internal
-export([internal_declare/2, internal_delete/1, run_backing_queue/3,
         set_ram_duration_target/2, set_maximum_since_use/2]).

-include("rabbit.hrl").
-include_lib("stdlib/include/qlc.hrl").

-define(INTEGER_ARG_TYPES, [byte, short, signedint, long]).

-define(MORE_CONSUMER_CREDIT_AFTER, 50).

-define(FAILOVER_WAIT_MILLIS, 100).

%%----------------------------------------------------------------------------

-ifdef(use_specs).

-export_type([name/0, qmsg/0, routing_result/0]).

-type(name() :: rabbit_types:r('queue')).
-type(qpids() :: [pid()]).
-type(qlen() :: rabbit_types:ok(non_neg_integer())).
-type(qfun(A) :: fun ((rabbit_types:amqqueue()) -> A | no_return())).
-type(qmsg() :: {name(), pid(), msg_id(), boolean(), rabbit_types:message()}).
-type(msg_id() :: non_neg_integer()).
-type(ok_or_errors() ::
        'ok' | {'error', [{'error' | 'exit' | 'throw', any()}]}).
-type(routing_result() :: 'routed' | 'unroutable').
-type(queue_or_absent() :: rabbit_types:amqqueue() |
                           {'absent', rabbit_types:amqqueue()}).
-type(not_found_or_absent() :: 'not_found' |
                               {'absent', rabbit_types:amqqueue()}).
-spec(recover/0 :: () -> [rabbit_types:amqqueue()]).
-spec(stop/0 :: () -> 'ok').
-spec(start/1 :: ([rabbit_types:amqqueue()]) -> 'ok').
-spec(declare/5 ::
        (name(), boolean(), boolean(),
         rabbit_framing:amqp_table(), rabbit_types:maybe(pid()))
        -> {'new' | 'existing' | 'absent', rabbit_types:amqqueue()} |
           rabbit_types:channel_exit()).
-spec(internal_declare/2 ::
        (rabbit_types:amqqueue(), boolean())
        -> queue_or_absent() | rabbit_misc:thunk(queue_or_absent())).
-spec(update/2 ::
        (name(),
         fun((rabbit_types:amqqueue()) -> rabbit_types:amqqueue()))
         -> 'not_found' | rabbit_types:amqqueue()).
-spec(lookup/1 ::
        (name()) -> rabbit_types:ok(rabbit_types:amqqueue()) |
                    rabbit_types:error('not_found');
        ([name()]) -> [rabbit_types:amqqueue()]).
-spec(not_found_or_absent/1 :: (name()) -> not_found_or_absent()).
-spec(with/2 :: (name(), qfun(A)) ->
                     A | rabbit_types:error(not_found_or_absent())).
-spec(with/3 :: (name(), qfun(A), fun((not_found_or_absent()) -> B)) -> A | B).
-spec(with_or_die/2 ::
        (name(), qfun(A)) -> A | rabbit_types:channel_exit()).
-spec(assert_equivalence/5 ::
        (rabbit_types:amqqueue(), boolean(), boolean(),
         rabbit_framing:amqp_table(), rabbit_types:maybe(pid()))
        -> 'ok' | rabbit_types:channel_exit() |
           rabbit_types:connection_exit()).
-spec(check_exclusive_access/2 ::
        (rabbit_types:amqqueue(), pid())
        -> 'ok' | rabbit_types:channel_exit()).
-spec(with_exclusive_access_or_die/3 ::
        (name(), pid(), qfun(A)) -> A | rabbit_types:channel_exit()).
-spec(list/0 :: () -> [rabbit_types:amqqueue()]).
-spec(list/1 :: (rabbit_types:vhost()) -> [rabbit_types:amqqueue()]).
-spec(info_keys/0 :: () -> rabbit_types:info_keys()).
-spec(info/1 :: (rabbit_types:amqqueue()) -> rabbit_types:infos()).
-spec(info/2 ::
        (rabbit_types:amqqueue(), rabbit_types:info_keys())
        -> rabbit_types:infos()).
-spec(info_all/1 :: (rabbit_types:vhost()) -> [rabbit_types:infos()]).
-spec(info_all/2 :: (rabbit_types:vhost(), rabbit_types:info_keys())
                    -> [rabbit_types:infos()]).
-spec(force_event_refresh/0 :: () -> 'ok').
-spec(wake_up/1 :: (rabbit_types:amqqueue()) -> 'ok').
-spec(consumers/1 ::
        (rabbit_types:amqqueue())
        -> [{pid(), rabbit_types:ctag(), boolean()}]).
-spec(consumer_info_keys/0 :: () -> rabbit_types:info_keys()).
-spec(consumers_all/1 ::
        (rabbit_types:vhost())
        -> [{name(), pid(), rabbit_types:ctag(), boolean()}]).
-spec(stat/1 ::
        (rabbit_types:amqqueue())
        -> {'ok', non_neg_integer(), non_neg_integer()}).
-spec(delete_immediately/1 :: (qpids()) -> 'ok').
-spec(delete/3 ::
        (rabbit_types:amqqueue(), 'false', 'false')
        -> qlen();
        (rabbit_types:amqqueue(), 'true' , 'false')
        -> qlen() | rabbit_types:error('in_use');
        (rabbit_types:amqqueue(), 'false', 'true' )
        -> qlen() | rabbit_types:error('not_empty');
        (rabbit_types:amqqueue(), 'true' , 'true' )
        -> qlen() |
           rabbit_types:error('in_use') |
           rabbit_types:error('not_empty')).
-spec(purge/1 :: (rabbit_types:amqqueue()) -> qlen()).
-spec(forget_all_durable/1 :: (node()) -> 'ok').
-spec(deliver/2 :: ([rabbit_types:amqqueue()], rabbit_types:delivery()) ->
                        {routing_result(), qpids()}).
-spec(deliver_flow/2 :: ([rabbit_types:amqqueue()], rabbit_types:delivery()) ->
                             {routing_result(), qpids()}).
-spec(requeue/3 :: (pid(), [msg_id()],  pid()) -> 'ok').
-spec(ack/3 :: (pid(), [msg_id()], pid()) -> 'ok').
-spec(reject/4 :: (pid(), [msg_id()], boolean(), pid()) -> 'ok').
-spec(notify_down_all/2 :: (qpids(), pid()) -> ok_or_errors()).
-spec(activate_limit_all/2 :: (qpids(), pid()) -> ok_or_errors()).
-spec(basic_get/4 :: (rabbit_types:amqqueue(), pid(), boolean(), pid()) ->
                          {'ok', non_neg_integer(), qmsg()} | 'empty').
-spec(credit/5 :: (rabbit_types:amqqueue(), pid(), rabbit_types:ctag(),
                   non_neg_integer(), boolean()) -> 'ok').
-spec(basic_consume/10 ::
        (rabbit_types:amqqueue(), boolean(), pid(), pid(), boolean(),
         rabbit_types:ctag(), boolean(), {non_neg_integer(), boolean()} | 'none', any(), any())
        -> rabbit_types:ok_or_error('exclusive_consume_unavailable')).
-spec(basic_cancel/4 ::
        (rabbit_types:amqqueue(), pid(), rabbit_types:ctag(), any()) -> 'ok').
-spec(notify_decorators/1 :: (rabbit_types:amqqueue()) -> 'ok').
-spec(notify_sent/2 :: (pid(), pid()) -> 'ok').
-spec(notify_sent_queue_down/1 :: (pid()) -> 'ok').
-spec(resume/2 :: (pid(), pid()) -> 'ok').
-spec(flush_all/2 :: (qpids(), pid()) -> 'ok').
-spec(internal_delete/1 ::
        (name()) -> rabbit_types:ok_or_error('not_found') |
                    rabbit_types:connection_exit() |
                    fun (() -> rabbit_types:ok_or_error('not_found') |
                               rabbit_types:connection_exit())).
-spec(run_backing_queue/3 ::
        (pid(), atom(),
         (fun ((atom(), A) -> {[rabbit_types:msg_id()], A}))) -> 'ok').
-spec(set_ram_duration_target/2 :: (pid(), number() | 'infinity') -> 'ok').
-spec(set_maximum_since_use/2 :: (pid(), non_neg_integer()) -> 'ok').
-spec(on_node_down/1 :: (node()) -> 'ok').
-spec(pseudo_queue/2 :: (name(), pid()) -> rabbit_types:amqqueue()).
-spec(store_queue/1 :: (rabbit_types:amqqueue()) -> 'ok').
-spec(policy_changed/2 ::
        (rabbit_types:amqqueue(), rabbit_types:amqqueue()) -> 'ok').
-spec(start_mirroring/1 :: (pid()) -> 'ok').
-spec(stop_mirroring/1 :: (pid()) -> 'ok').
-spec(sync_mirrors/1 :: (pid()) -> 'ok' | rabbit_types:error('not_mirrored')).
-spec(cancel_sync_mirrors/1 :: (pid()) -> 'ok' | {'ok', 'not_syncing'}).

-endif.

%%----------------------------------------------------------------------------

-define(CONSUMER_INFO_KEYS,
        [queue_name, channel_pid, consumer_tag, ack_required, arguments]).

recover() ->
    %% Clear out remnants of old incarnation, in case we restarted
    %% faster than other nodes handled DOWN messages from us.
    on_node_down(node()),
    DurableQueues = find_durable_queues(),
    {ok, BQ} = application:get_env(rabbit, backing_queue_module),
    ok = BQ:start([QName || #amqqueue{name = QName} <- DurableQueues]),
    {ok,_} = supervisor:start_child(
               rabbit_sup,
               {rabbit_amqqueue_sup,
                {rabbit_amqqueue_sup, start_link, []},
                transient, infinity, supervisor, [rabbit_amqqueue_sup]}),
    recover_durable_queues(DurableQueues).

stop() ->
    ok = supervisor:terminate_child(rabbit_sup, rabbit_amqqueue_sup),
    ok = supervisor:delete_child(rabbit_sup, rabbit_amqqueue_sup),
    {ok, BQ} = application:get_env(rabbit, backing_queue_module),
    ok = BQ:stop().

start(Qs) ->
    %% At this point all recovered queues and their bindings are
    %% visible to routing, so now it is safe for them to complete
    %% their initialisation (which may involve interacting with other
    %% queues).
    [Pid ! {self(), go} || #amqqueue{pid = Pid} <- Qs],
    ok.

find_durable_queues() ->
    Node = node(),
    %% TODO: use dirty ops instead
    rabbit_misc:execute_mnesia_transaction(
      fun () ->
              qlc:e(qlc:q([Q || Q = #amqqueue{name = Name,
                                              pid  = Pid}
                                    <- mnesia:table(rabbit_durable_queue),
                                mnesia:read(rabbit_queue, Name, read) =:= [],
                                node(Pid) == Node]))
      end).

recover_durable_queues(DurableQueues) ->
    Qs = [start_queue_process(node(), Q) || Q <- DurableQueues],
    [Q || Q = #amqqueue{pid = Pid} <- Qs,
          gen_server2:call(Pid, {init, self()}, infinity) == {new, Q}].

declare(QueueName, Durable, AutoDelete, Args, Owner) ->
    ok = check_declare_arguments(QueueName, Args),
    Q0 = rabbit_policy:set(#amqqueue{name            = QueueName,
                                     durable         = Durable,
                                     auto_delete     = AutoDelete,
                                     arguments       = Args,
                                     exclusive_owner = Owner,
                                     pid             = none,
                                     slave_pids      = [],
                                     sync_slave_pids = [],
                                     gm_pids         = []}),
    {Node, _MNodes} = rabbit_mirror_queue_misc:suggested_queue_nodes(Q0),
    Q1 = start_queue_process(Node, Q0),
    gen_server2:call(Q1#amqqueue.pid, {init, new}, infinity).

internal_declare(Q, true) ->
    rabbit_misc:execute_mnesia_tx_with_tail(
      fun () -> ok = store_queue(Q), rabbit_misc:const(Q) end);
internal_declare(Q = #amqqueue{name = QueueName}, false) ->
    rabbit_misc:execute_mnesia_tx_with_tail(
      fun () ->
              case mnesia:wread({rabbit_queue, QueueName}) of
                  [] ->
                      case not_found_or_absent(QueueName) of
                          not_found        -> Q1 = rabbit_policy:set(Q),
                                              ok = store_queue(Q1),
                                              B = add_default_binding(Q1),
                                              fun () -> B(), Q1 end;
                          {absent, _Q} = R -> rabbit_misc:const(R)
                      end;
                  [ExistingQ = #amqqueue{pid = QPid}] ->
                      case rabbit_misc:is_process_alive(QPid) of
                          true  -> rabbit_misc:const(ExistingQ);
                          false -> TailFun = internal_delete(QueueName),
                                   fun () -> TailFun(), ExistingQ end
                      end
              end
      end).

update(Name, Fun) ->
    case mnesia:wread({rabbit_queue, Name}) of
        [Q = #amqqueue{durable = Durable}] ->
            Q1 = Fun(Q),
            ok = mnesia:write(rabbit_queue, Q1, write),
            case Durable of
                true -> ok = mnesia:write(rabbit_durable_queue, Q1, write);
                _    -> ok
            end,
            Q1;
        [] ->
            not_found
    end.

store_queue(Q = #amqqueue{durable = true}) ->
    ok = mnesia:write(rabbit_durable_queue,
                      Q#amqqueue{slave_pids      = [],
                                 sync_slave_pids = [],
                                 gm_pids         = []}, write),
    ok = mnesia:write(rabbit_queue, Q, write),
    ok;
store_queue(Q = #amqqueue{durable = false}) ->
    ok = mnesia:write(rabbit_queue, Q, write),
    ok.

policy_changed(Q1 = #amqqueue{decorators = Decorators1},
               Q2 = #amqqueue{decorators = Decorators2}) ->
    rabbit_mirror_queue_misc:update_mirrors(Q1, Q2),
    D1 = rabbit_queue_decorator:select(Decorators1),
    D2 = rabbit_queue_decorator:select(Decorators2),
    [ok = M:policy_changed(Q1, Q2) || M <- lists:usort(D1 ++ D2)],
    %% Make sure we emit a stats event even if nothing
    %% mirroring-related has changed - the policy may have changed anyway.
    wake_up(Q1).

start_queue_process(Node, Q) ->
    {ok, Pid} = rabbit_amqqueue_sup:start_child(Node, [Q]),
    Q#amqqueue{pid = Pid}.

add_default_binding(#amqqueue{name = QueueName}) ->
    ExchangeName = rabbit_misc:r(QueueName, exchange, <<>>),
    RoutingKey = QueueName#resource.name,
    rabbit_binding:add(#binding{source      = ExchangeName,
                                destination = QueueName,
                                key         = RoutingKey,
                                args        = []}).

lookup([])     -> [];                             %% optimisation
lookup([Name]) -> ets:lookup(rabbit_queue, Name); %% optimisation
lookup(Names) when is_list(Names) ->
    %% Normally we'd call mnesia:dirty_read/1 here, but that is quite
    %% expensive for reasons explained in rabbit_misc:dirty_read/1.
    lists:append([ets:lookup(rabbit_queue, Name) || Name <- Names]);
lookup(Name) ->
    rabbit_misc:dirty_read({rabbit_queue, Name}).

not_found_or_absent(Name) ->
    %% NB: we assume that the caller has already performed a lookup on
    %% rabbit_queue and not found anything
    case mnesia:read({rabbit_durable_queue, Name}) of
        []  -> not_found;
        [Q] -> {absent, Q} %% Q exists on stopped node
    end.

not_found_or_absent_dirty(Name) ->
    %% We should read from both tables inside a tx, to get a
    %% consistent view. But the chances of an inconsistency are small,
    %% and only affect the error kind.
    case rabbit_misc:dirty_read({rabbit_durable_queue, Name}) of
        {error, not_found} -> not_found;
        {ok, Q}            -> {absent, Q}
    end.

with(Name, F, E) ->
    case lookup(Name) of
        {ok, Q = #amqqueue{pid = QPid}} ->
            %% We check is_process_alive(QPid) in case we receive a
            %% nodedown (for example) in F() that has nothing to do
            %% with the QPid.
            rabbit_misc:with_exit_handler(
              fun () ->
                      case rabbit_misc:is_process_alive(QPid) of
                          true  -> E(not_found_or_absent_dirty(Name));
                          false -> timer:sleep(25),
                                   with(Name, F, E)
                      end
              end, fun () -> F(Q) end);
        {error, not_found} ->
            E(not_found_or_absent_dirty(Name))
    end.

with(Name, F) -> with(Name, F, fun (E) -> {error, E} end).

with_or_die(Name, F) ->
    with(Name, F, fun (not_found)   -> rabbit_misc:not_found(Name);
                      ({absent, Q}) -> rabbit_misc:absent(Q)
                  end).

assert_equivalence(#amqqueue{durable     = Durable,
                             auto_delete = AutoDelete} = Q,
                   Durable, AutoDelete, RequiredArgs, Owner) ->
    assert_args_equivalence(Q, RequiredArgs),
    check_exclusive_access(Q, Owner, strict);
assert_equivalence(#amqqueue{name = QueueName},
                   _Durable, _AutoDelete, _RequiredArgs, _Owner) ->
    rabbit_misc:protocol_error(
      precondition_failed, "parameters for ~s not equivalent",
      [rabbit_misc:rs(QueueName)]).

check_exclusive_access(Q, Owner) -> check_exclusive_access(Q, Owner, lax).

check_exclusive_access(#amqqueue{exclusive_owner = Owner}, Owner, _MatchType) ->
    ok;
check_exclusive_access(#amqqueue{exclusive_owner = none}, _ReaderPid, lax) ->
    ok;
check_exclusive_access(#amqqueue{name = QueueName}, _ReaderPid, _MatchType) ->
    rabbit_misc:protocol_error(
      resource_locked,
      "cannot obtain exclusive access to locked ~s",
      [rabbit_misc:rs(QueueName)]).

with_exclusive_access_or_die(Name, ReaderPid, F) ->
    with_or_die(Name,
                fun (Q) -> check_exclusive_access(Q, ReaderPid), F(Q) end).

assert_args_equivalence(#amqqueue{name = QueueName, arguments = Args},
                        RequiredArgs) ->
    rabbit_misc:assert_args_equivalence(Args, RequiredArgs, QueueName,
                                        [Key || {Key, _Fun} <- declare_args()]).

check_declare_arguments(QueueName, Args) ->
    check_arguments(QueueName, Args, declare_args()).

check_consume_arguments(QueueName, Args) ->
    check_arguments(QueueName, Args, consume_args()).

check_arguments(QueueName, Args, Validators) ->
    [case rabbit_misc:table_lookup(Args, Key) of
         undefined -> ok;
         TypeVal   -> case Fun(TypeVal, Args) of
                          ok             -> ok;
                          {error, Error} -> rabbit_misc:protocol_error(
                                              precondition_failed,
                                              "invalid arg '~s' for ~s: ~255p",
                                              [Key, rabbit_misc:rs(QueueName),
                                               Error])
                      end
     end || {Key, Fun} <- Validators],
    ok.

declare_args() ->
    [{<<"x-expires">>,                 fun check_expires_arg/2},
     {<<"x-message-ttl">>,             fun check_message_ttl_arg/2},
     {<<"x-dead-letter-routing-key">>, fun check_dlxrk_arg/2},
     {<<"x-max-length">>,              fun check_max_length_arg/2}].

consume_args() -> [{<<"x-priority">>, fun check_int_arg/2}].

check_int_arg({Type, _}, _) ->
    case lists:member(Type, ?INTEGER_ARG_TYPES) of
        true  -> ok;
        false -> {error, {unacceptable_type, Type}}
    end.

check_max_length_arg({Type, Val}, Args) ->
    case check_int_arg({Type, Val}, Args) of
        ok when Val >= 0 -> ok;
        ok               -> {error, {value_negative, Val}};
        Error            -> Error
    end.

check_expires_arg({Type, Val}, Args) ->
    case check_int_arg({Type, Val}, Args) of
        ok when Val == 0 -> {error, {value_zero, Val}};
        ok               -> rabbit_misc:check_expiry(Val);
        Error            -> Error
    end.

check_message_ttl_arg({Type, Val}, Args) ->
    case check_int_arg({Type, Val}, Args) of
        ok    -> rabbit_misc:check_expiry(Val);
        Error -> Error
    end.

check_dlxrk_arg({longstr, _}, Args) ->
    case rabbit_misc:table_lookup(Args, <<"x-dead-letter-exchange">>) of
        undefined -> {error, routing_key_but_no_dlx_defined};
        _         -> ok
    end;
check_dlxrk_arg({Type,    _}, _Args) ->
    {error, {unacceptable_type, Type}}.

list() -> mnesia:dirty_match_object(rabbit_queue, #amqqueue{_ = '_'}).

list(VHostPath) ->
    mnesia:dirty_match_object(
      rabbit_queue,
      #amqqueue{name = rabbit_misc:r(VHostPath, queue), _ = '_'}).

info_keys() -> rabbit_amqqueue_process:info_keys().

map(VHostPath, F) -> rabbit_misc:filter_exit_map(F, list(VHostPath)).

info(#amqqueue{ pid = QPid }) -> delegate:call(QPid, info).

info(#amqqueue{ pid = QPid }, Items) ->
    case delegate:call(QPid, {info, Items}) of
        {ok, Res}      -> Res;
        {error, Error} -> throw(Error)
    end.

info_all(VHostPath) -> map(VHostPath, fun (Q) -> info(Q) end).

info_all(VHostPath, Items) -> map(VHostPath, fun (Q) -> info(Q, Items) end).

%% We need to account for the idea that queues may be mid-promotion
%% during force_event_refresh (since it's likely we're doing this in
%% the first place since a node failed). Therefore we keep poking at
%% the list of queues until we were able to talk to a live process or
%% the queue no longer exists.
force_event_refresh() -> force_event_refresh([Q#amqqueue.name || Q <- list()]).

force_event_refresh(QNames) ->
    Qs = [Q || Q <- list(), lists:member(Q#amqqueue.name, QNames)],
    {_, Bad} = rabbit_misc:multi_call(
                 [Q#amqqueue.pid || Q <- Qs], force_event_refresh),
    FailedPids = [Pid || {Pid, _Reason} <- Bad],
    Failed = [Name || #amqqueue{name = Name, pid = Pid} <- Qs,
                      lists:member(Pid, FailedPids)],
    case Failed of
        [] -> ok;
        _  -> timer:sleep(?FAILOVER_WAIT_MILLIS),
              force_event_refresh(Failed)
    end.

wake_up(#amqqueue{pid = QPid}) -> gen_server2:cast(QPid, wake_up).

consumers(#amqqueue{ pid = QPid }) -> delegate:call(QPid, consumers).

consumer_info_keys() -> ?CONSUMER_INFO_KEYS.

consumers_all(VHostPath) ->
    ConsumerInfoKeys=consumer_info_keys(),
    lists:append(
      map(VHostPath,
          fun (Q) ->
              [lists:zip(ConsumerInfoKeys,
                         [Q#amqqueue.name, ChPid, CTag, AckRequired, Args]) ||
                         {ChPid, CTag, AckRequired, Args} <- consumers(Q)]
          end)).

stat(#amqqueue{pid = QPid}) -> delegate:call(QPid, stat).

delete_immediately(QPids) ->
    [gen_server2:cast(QPid, delete_immediately) || QPid <- QPids],
    ok.

delete(#amqqueue{ pid = QPid }, IfUnused, IfEmpty) ->
    delegate:call(QPid, {delete, IfUnused, IfEmpty}).

purge(#amqqueue{ pid = QPid }) -> delegate:call(QPid, purge).

deliver(Qs, Delivery) -> deliver(Qs, Delivery, noflow).

deliver_flow(Qs, Delivery) -> deliver(Qs, Delivery, flow).

requeue(QPid, MsgIds, ChPid) -> delegate:call(QPid, {requeue, MsgIds, ChPid}).

ack(QPid, MsgIds, ChPid) -> delegate:cast(QPid, {ack, MsgIds, ChPid}).

reject(QPid, MsgIds, Requeue, ChPid) ->
    delegate:cast(QPid, {reject, MsgIds, Requeue, ChPid}).

notify_down_all(QPids, ChPid) ->
    {_, Bads} = delegate:call(QPids, {notify_down, ChPid}),
    case lists:filter(
           fun ({_Pid, {exit, {R, _}, _}}) -> rabbit_misc:is_abnormal_exit(R);
               ({_Pid, _})                 -> false
           end, Bads) of
        []    -> ok;
        Bads1 -> {error, Bads1}
    end.

activate_limit_all(QPids, ChPid) ->
    delegate:cast(QPids, {activate_limit, ChPid}).

credit(#amqqueue{pid = QPid}, ChPid, CTag, Credit, Drain) ->
    delegate:cast(QPid, {credit, ChPid, CTag, Credit, Drain}).

basic_get(#amqqueue{pid = QPid}, ChPid, NoAck, LimiterPid) ->
    delegate:call(QPid, {basic_get, ChPid, NoAck, LimiterPid}).

<<<<<<< HEAD
basic_consume(#amqqueue{pid = QPid, name = QName}, NoAck, ChPid,
              LimiterPid, LimiterActive,
              ConsumerTag, ExclusiveConsume, CreditArgs, OtherArgs, OkMsg) ->
    ok = check_consume_arguments(QName, OtherArgs),
=======
basic_consume(#amqqueue{pid = QPid}, NoAck, ChPid, LimiterPid, LimiterActive,
              ConsumerTag, ExclusiveConsume, CreditArgs, OtherArgs, OkMsg) ->
>>>>>>> ac9facc5
    delegate:call(QPid, {basic_consume, NoAck, ChPid, LimiterPid, LimiterActive,
                         ConsumerTag, ExclusiveConsume, CreditArgs, OtherArgs,
                         OkMsg}).

basic_cancel(#amqqueue{pid = QPid}, ChPid, ConsumerTag, OkMsg) ->
    delegate:call(QPid, {basic_cancel, ChPid, ConsumerTag, OkMsg}).

notify_decorators(#amqqueue{pid = QPid}) ->
    delegate:cast(QPid, notify_decorators).

notify_sent(QPid, ChPid) ->
    Key = {consumer_credit_to, QPid},
    put(Key, case get(Key) of
                 1         -> gen_server2:cast(
                                QPid, {notify_sent, ChPid,
                                       ?MORE_CONSUMER_CREDIT_AFTER}),
                              ?MORE_CONSUMER_CREDIT_AFTER;
                 undefined -> erlang:monitor(process, QPid),
                              ?MORE_CONSUMER_CREDIT_AFTER - 1;
                 C         -> C - 1
             end),
    ok.

notify_sent_queue_down(QPid) ->
    erase({consumer_credit_to, QPid}),
    ok.

resume(QPid, ChPid) -> delegate:cast(QPid, {resume, ChPid}).

flush_all(QPids, ChPid) -> delegate:cast(QPids, {flush, ChPid}).

internal_delete1(QueueName) ->
    ok = mnesia:delete({rabbit_queue, QueueName}),
    %% this 'guarded' delete prevents unnecessary writes to the mnesia
    %% disk log
    case mnesia:wread({rabbit_durable_queue, QueueName}) of
        []  -> ok;
        [_] -> ok = mnesia:delete({rabbit_durable_queue, QueueName})
    end,
    %% we want to execute some things, as decided by rabbit_exchange,
    %% after the transaction.
    rabbit_binding:remove_for_destination(QueueName).

internal_delete(QueueName) ->
    rabbit_misc:execute_mnesia_tx_with_tail(
      fun () ->
              case {mnesia:wread({rabbit_queue, QueueName}),
                    mnesia:wread({rabbit_durable_queue, QueueName})} of
                  {[], []} ->
                      rabbit_misc:const({error, not_found});
                  _ ->
                      Deletions = internal_delete1(QueueName),
                      T = rabbit_binding:process_deletions(Deletions),
                      fun() ->
                              ok = T(),
                              ok = rabbit_event:notify(queue_deleted,
                                                       [{name, QueueName}])
                      end
              end
      end).

forget_all_durable(Node) ->
    %% Note rabbit is not running so we avoid e.g. the worker pool. Also why
    %% we don't invoke the return from rabbit_binding:process_deletions/1.
    {atomic, ok} =
        mnesia:sync_transaction(
          fun () ->
                  Qs = mnesia:match_object(rabbit_durable_queue,
                                           #amqqueue{_ = '_'}, write),
                  [rabbit_binding:process_deletions(
                     internal_delete1(Name)) ||
                      #amqqueue{name = Name, pid = Pid} = Q <- Qs,
                      node(Pid) =:= Node,
                      rabbit_policy:get(<<"ha-mode">>, Q)
                          =:= {error, not_found}],
                  ok
          end),
    ok.

run_backing_queue(QPid, Mod, Fun) ->
    gen_server2:cast(QPid, {run_backing_queue, Mod, Fun}).

set_ram_duration_target(QPid, Duration) ->
    gen_server2:cast(QPid, {set_ram_duration_target, Duration}).

set_maximum_since_use(QPid, Age) ->
    gen_server2:cast(QPid, {set_maximum_since_use, Age}).

start_mirroring(QPid) -> ok = delegate:cast(QPid, start_mirroring).
stop_mirroring(QPid)  -> ok = delegate:cast(QPid, stop_mirroring).

sync_mirrors(QPid)        -> delegate:call(QPid, sync_mirrors).
cancel_sync_mirrors(QPid) -> delegate:call(QPid, cancel_sync_mirrors).

on_node_down(Node) ->
    rabbit_misc:execute_mnesia_tx_with_tail(
      fun () -> QsDels =
                    qlc:e(qlc:q([{QName, delete_queue(QName)} ||
                                    #amqqueue{name = QName, pid = Pid,
                                              slave_pids = []}
                                        <- mnesia:table(rabbit_queue),
                                    node(Pid) == Node andalso
                                    not rabbit_misc:is_process_alive(Pid)])),
                {Qs, Dels} = lists:unzip(QsDels),
                T = rabbit_binding:process_deletions(
                      lists:foldl(fun rabbit_binding:combine_deletions/2,
                                  rabbit_binding:new_deletions(), Dels)),
                fun () ->
                        T(),
                        lists:foreach(
                          fun(QName) ->
                                  ok = rabbit_event:notify(queue_deleted,
                                                           [{name, QName}])
                          end, Qs)
                end
      end).

delete_queue(QueueName) ->
    ok = mnesia:delete({rabbit_queue, QueueName}),
    rabbit_binding:remove_transient_for_destination(QueueName).

pseudo_queue(QueueName, Pid) ->
    #amqqueue{name         = QueueName,
              durable      = false,
              auto_delete  = false,
              arguments    = [],
              pid          = Pid,
              slave_pids   = []}.

deliver([], #delivery{mandatory = false}, _Flow) ->
    %% /dev/null optimisation
    {routed, []};

deliver(Qs, Delivery = #delivery{mandatory = false}, Flow) ->
    %% optimisation: when Mandatory = false, rabbit_amqqueue:deliver
    %% will deliver the message to the queue process asynchronously,
    %% and return true, which means all the QPids will always be
    %% returned. It is therefore safe to use a fire-and-forget cast
    %% here and return the QPids - the semantics is preserved. This
    %% scales much better than the case below.
    {MPids, SPids} = qpids(Qs),
    QPids = MPids ++ SPids,
    case Flow of
        flow   -> [credit_flow:send(QPid) || QPid <- QPids];
        noflow -> ok
    end,

    %% We let slaves know that they were being addressed as slaves at
    %% the time - if they receive such a message from the channel
    %% after they have become master they should mark the message as
    %% 'delivered' since they do not know what the master may have
    %% done with it.
    MMsg = {deliver, Delivery, false, Flow},
    SMsg = {deliver, Delivery, true,  Flow},
    delegate:cast(MPids, MMsg),
    delegate:cast(SPids, SMsg),
    {routed, QPids};

deliver(Qs, Delivery, _Flow) ->
    {MPids, SPids} = qpids(Qs),
    %% see comment above
    MMsg = {deliver, Delivery, false},
    SMsg = {deliver, Delivery, true},
    {MRouted, _} = delegate:call(MPids, MMsg),
    {SRouted, _} = delegate:call(SPids, SMsg),
    case MRouted ++ SRouted of
        [] -> {unroutable, []};
        R  -> {routed,     [QPid || {QPid, ok} <- R]}
    end.

qpids([]) -> {[], []}; %% optimisation
qpids([#amqqueue{pid = QPid, slave_pids = SPids}]) -> {[QPid], SPids}; %% opt
qpids(Qs) ->
    {MPids, SPids} = lists:foldl(fun (#amqqueue{pid = QPid, slave_pids = SPids},
                                      {MPidAcc, SPidAcc}) ->
                                         {[QPid | MPidAcc], [SPids | SPidAcc]}
                                 end, {[], []}, Qs),
    {MPids, lists:append(SPids)}.<|MERGE_RESOLUTION|>--- conflicted
+++ resolved
@@ -26,11 +26,7 @@
 -export([list/0, list/1, info_keys/0, info/1, info/2, info_all/1, info_all/2]).
 -export([force_event_refresh/0, wake_up/1]).
 -export([consumers/1, consumers_all/1, consumer_info_keys/0]).
-<<<<<<< HEAD
--export([basic_get/4, basic_consume/10, basic_cancel/4]).
-=======
 -export([basic_get/4, basic_consume/10, basic_cancel/4, notify_decorators/1]).
->>>>>>> ac9facc5
 -export([notify_sent/2, notify_sent_queue_down/1, resume/2, flush_all/2]).
 -export([notify_down_all/2, activate_limit_all/2, credit/5]).
 -export([on_node_down/1]).
@@ -568,15 +564,10 @@
 basic_get(#amqqueue{pid = QPid}, ChPid, NoAck, LimiterPid) ->
     delegate:call(QPid, {basic_get, ChPid, NoAck, LimiterPid}).
 
-<<<<<<< HEAD
 basic_consume(#amqqueue{pid = QPid, name = QName}, NoAck, ChPid,
               LimiterPid, LimiterActive,
               ConsumerTag, ExclusiveConsume, CreditArgs, OtherArgs, OkMsg) ->
     ok = check_consume_arguments(QName, OtherArgs),
-=======
-basic_consume(#amqqueue{pid = QPid}, NoAck, ChPid, LimiterPid, LimiterActive,
-              ConsumerTag, ExclusiveConsume, CreditArgs, OtherArgs, OkMsg) ->
->>>>>>> ac9facc5
     delegate:call(QPid, {basic_consume, NoAck, ChPid, LimiterPid, LimiterActive,
                          ConsumerTag, ExclusiveConsume, CreditArgs, OtherArgs,
                          OkMsg}).
