--- conflicted
+++ resolved
@@ -1062,12 +1062,7 @@
                                   TxnFun)
                         end,
                     try
-<<<<<<< HEAD
-                        case ?INSTR_MOD:call(
-                               get_pid(Left), {add_on_right, Self}, infinity) of
-=======
                         case neighbour_call(Left, {add_on_right, Self}) of
->>>>>>> 04104dfa
                             {ok, Group1} -> group_to_view(Group1);
                             not_ready    -> join_group(Self, GroupName, TxnFun)
                         end
@@ -1182,8 +1177,8 @@
 can_erase_view_member(_Self, _Id,   N,   N) -> true;
 can_erase_view_member(_Self, _Id, _LA, _LP) -> false.
 
-neighbour_cast(N, Msg) -> gen_server2:cast(get_pid(N), Msg).
-neighbour_call(N, Msg) -> gen_server2:call(get_pid(N), Msg, infinity).
+neighbour_cast(N, Msg) -> ?INSTR_MOD:cast(get_pid(N), Msg).
+neighbour_call(N, Msg) -> ?INSTR_MOD:call(get_pid(N), Msg, infinity).
 
 %% ---------------------------------------------------------------------------
 %% View monitoring and maintanence
@@ -1192,28 +1187,17 @@
 ensure_neighbour(_Ver, Self, {Self, undefined}, Self) ->
     {Self, undefined};
 ensure_neighbour(Ver, Self, {Self, undefined}, RealNeighbour) ->
-<<<<<<< HEAD
-    ok = ?INSTR_MOD:cast(get_pid(RealNeighbour), {?TAG, Ver, check_neighbours}),
-=======
     ok = neighbour_cast(RealNeighbour, {?TAG, Ver, check_neighbours}),
->>>>>>> 04104dfa
     {RealNeighbour, maybe_monitor(RealNeighbour, Self)};
 ensure_neighbour(_Ver, _Self, {RealNeighbour, MRef}, RealNeighbour) ->
     {RealNeighbour, MRef};
 ensure_neighbour(Ver, Self, {RealNeighbour, MRef}, Neighbour) ->
     true = erlang:demonitor(MRef),
     Msg = {?TAG, Ver, check_neighbours},
-<<<<<<< HEAD
-    ok = ?INSTR_MOD:cast(get_pid(RealNeighbour), Msg),
-    ok = case Neighbour of
-             Self -> ok;
-             _    -> ?INSTR_MOD:cast(get_pid(Neighbour), Msg)
-=======
     ok = neighbour_cast(RealNeighbour, Msg),
     ok = case Neighbour of
              Self -> ok;
              _    -> neighbour_cast(Neighbour, Msg)
->>>>>>> 04104dfa
          end,
     {Neighbour, maybe_monitor(Neighbour, Self)}.
 
@@ -1358,11 +1342,7 @@
     send_right(Right, View, {activity, Self, Activity}).
 
 send_right(Right, View, Msg) ->
-<<<<<<< HEAD
-    ok = ?INSTR_MOD:cast(get_pid(Right), {?TAG, view_version(View), Msg}).
-=======
     ok = neighbour_cast(Right, {?TAG, view_version(View), Msg}).
->>>>>>> 04104dfa
 
 callback(Args, Module, Activity) ->
     Result =
