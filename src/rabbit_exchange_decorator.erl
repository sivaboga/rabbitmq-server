%% The contents of this file are subject to the Mozilla Public License
%% Version 1.1 (the "License"); you may not use this file except in
%% compliance with the License. You may obtain a copy of the License
%% at http://www.mozilla.org/MPL/
%%
%% Software distributed under the License is distributed on an "AS IS"
%% basis, WITHOUT WARRANTY OF ANY KIND, either express or implied. See
%% the License for the specific language governing rights and
%% limitations under the License.
%%
%% The Original Code is RabbitMQ.
%%
%% The Initial Developer of the Original Code is VMware, Inc.
%% Copyright (c) 2007-2013 VMware, Inc.  All rights reserved.
%%

-module(rabbit_exchange_decorator).

%% This is like an exchange type except that:
%%
%% 1) It applies to all exchanges as soon as it is installed, therefore
%% 2) It is not allowed to affect validation, so no validate/1 or
%%    assert_args_equivalence/2
%%
%% It's possible in the future we might make decorators
%% able to manipulate messages as they are published.

-ifdef(use_specs).

-type(tx() :: 'transaction' | 'none').
-type(serial() :: pos_integer() | tx()).

-callback description() -> [proplists:property()].

%% Should Rabbit ensure that all binding events that are
%% delivered to an individual exchange can be serialised? (they
%% might still be delivered out of order, but there'll be a
%% serial number).
-callback serialise_events(rabbit_types:exchange()) -> boolean().

%% called after declaration and recovery
-callback create(tx(), rabbit_types:exchange()) -> 'ok'.

%% called after exchange (auto)deletion.
-callback delete(tx(), rabbit_types:exchange(), [rabbit_types:binding()]) ->
    'ok'.

%% called when the policy attached to this exchange changes.
-callback policy_changed(rabbit_types:exchange(), rabbit_types:exchange()) ->
    'ok'.

%% called after a binding has been added or recovered
-callback add_binding(serial(), rabbit_types:exchange(),
                      rabbit_types:binding()) -> 'ok'.

%% called after bindings have been deleted.
-callback remove_bindings(serial(), rabbit_types:exchange(),
                          [rabbit_types:binding()]) -> 'ok'.

<<<<<<< HEAD
%% called when the policy attached to this exchange changes.
-callback policy_changed(
            serial(), rabbit_types:exchange(), rabbit_types:exchange()) -> 'ok'.
=======
%% called after exchange routing
%% return value is a list of queues to be added to the list of
%% destination queues. decorators must register separately for
%% this callback using exchange_decorator_route.
-callback route(rabbit_types:exchange(), rabbit_types:delivery()) ->
    [rabbit_amqqueue:name()].
>>>>>>> ace35ee0

-else.

-export([behaviour_info/1]).

behaviour_info(callbacks) ->
    [{description, 0}, {serialise_events, 1}, {create, 2}, {delete, 3},
<<<<<<< HEAD
     {add_binding, 3}, {remove_bindings, 3}, {policy_changed, 3}];
=======
     {policy_changed, 2}, {add_binding, 3}, {remove_bindings, 3}, {route, 2}];
>>>>>>> ace35ee0
behaviour_info(_Other) ->
    undefined.

-endif.<|MERGE_RESOLUTION|>--- conflicted
+++ resolved
@@ -57,30 +57,13 @@
 -callback remove_bindings(serial(), rabbit_types:exchange(),
                           [rabbit_types:binding()]) -> 'ok'.
 
-<<<<<<< HEAD
-%% called when the policy attached to this exchange changes.
--callback policy_changed(
-            serial(), rabbit_types:exchange(), rabbit_types:exchange()) -> 'ok'.
-=======
-%% called after exchange routing
-%% return value is a list of queues to be added to the list of
-%% destination queues. decorators must register separately for
-%% this callback using exchange_decorator_route.
--callback route(rabbit_types:exchange(), rabbit_types:delivery()) ->
-    [rabbit_amqqueue:name()].
->>>>>>> ace35ee0
-
 -else.
 
 -export([behaviour_info/1]).
 
 behaviour_info(callbacks) ->
     [{description, 0}, {serialise_events, 1}, {create, 2}, {delete, 3},
-<<<<<<< HEAD
-     {add_binding, 3}, {remove_bindings, 3}, {policy_changed, 3}];
-=======
-     {policy_changed, 2}, {add_binding, 3}, {remove_bindings, 3}, {route, 2}];
->>>>>>> ace35ee0
+     {policy_changed, 2}, {add_binding, 3}, {remove_bindings, 3}];
 behaviour_info(_Other) ->
     undefined.
 
