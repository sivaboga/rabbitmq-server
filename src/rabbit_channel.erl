%%   The contents of this file are subject to the Mozilla Public License
%%   Version 1.1 (the "License"); you may not use this file except in
%%   compliance with the License. You may obtain a copy of the License at
%%   http://www.mozilla.org/MPL/
%%
%%   Software distributed under the License is distributed on an "AS IS"
%%   basis, WITHOUT WARRANTY OF ANY KIND, either express or implied. See the
%%   License for the specific language governing rights and limitations
%%   under the License.
%%
%%   The Original Code is RabbitMQ.
%%
%%   The Initial Developers of the Original Code are LShift Ltd,
%%   Cohesive Financial Technologies LLC, and Rabbit Technologies Ltd.
%%
%%   Portions created before 22-Nov-2008 00:00:00 GMT by LShift Ltd,
%%   Cohesive Financial Technologies LLC, or Rabbit Technologies Ltd
%%   are Copyright (C) 2007-2008 LShift Ltd, Cohesive Financial
%%   Technologies LLC, and Rabbit Technologies Ltd.
%%
%%   Portions created by LShift Ltd are Copyright (C) 2007-2010 LShift
%%   Ltd. Portions created by Cohesive Financial Technologies LLC are
%%   Copyright (C) 2007-2010 Cohesive Financial Technologies
%%   LLC. Portions created by Rabbit Technologies Ltd are Copyright
%%   (C) 2007-2010 Rabbit Technologies Ltd.
%%
%%   All Rights Reserved.
%%
%%   Contributor(s): ______________________________________.
%%

-module(rabbit_channel).
-include("rabbit_framing.hrl").
-include("rabbit.hrl").

-behaviour(gen_server2).

-export([start_link/7, do/2, do/3, shutdown/1]).
-export([send_command/2, deliver/4, flushed/2]).
-export([list/0, info_keys/0, info/1, info/2, info_all/0, info_all/1]).
-export([emit_stats/1, flush/1, flush_multiple_acks/1, confirm/2]).

-export([init/1, terminate/2, code_change/3, handle_call/3, handle_cast/2,
         handle_info/2, handle_pre_hibernate/1, prioritise_call/3,
         prioritise_cast/2]).

-record(ch, {state, channel, reader_pid, writer_pid, limiter_pid,
             start_limiter_fun, transaction_id, tx_participants, next_tag,
             uncommitted_ack_q, unacked_message_q,
             username, virtual_host, most_recently_declared_queue,
             consumer_mapping, blocking, queue_collector_pid, stats_timer,
<<<<<<< HEAD
             confirm_enabled, publish_seqno, confirm_multiple, confirm_tref,
             held_confirms, unconfirmed, queues_for_msg}).
=======
             confirm_enabled, published_count, confirm_multiple, confirm_tref,
             held_confirms, unconfirmed, queues_for_msg, exchange_for_msg}).
>>>>>>> d1776fe5

-define(MAX_PERMISSION_CACHE_SIZE, 12).

-define(STATISTICS_KEYS,
        [pid,
         transactional,
         confirm,
         consumer_count,
         messages_unacknowledged,
         unconfirmed,
         acks_uncommitted,
         prefetch_count,
         client_flow_blocked]).

-define(CREATION_EVENT_KEYS,
        [pid,
         connection,
         number,
         user,
         vhost]).

-define(INFO_KEYS, ?CREATION_EVENT_KEYS ++ ?STATISTICS_KEYS -- [pid]).

-define(FLUSH_MULTIPLE_ACKS_INTERVAL, 1000).

%%----------------------------------------------------------------------------

-ifdef(use_specs).

-export_type([channel_number/0]).

-type(channel_number() :: non_neg_integer()).

-spec(start_link/7 ::
      (channel_number(), pid(), pid(), rabbit_access_control:username(),
       rabbit_types:vhost(), pid(),
       fun ((non_neg_integer()) -> rabbit_types:ok(pid()))) ->
                           rabbit_types:ok_pid_or_error()).
-spec(do/2 :: (pid(), rabbit_framing:amqp_method_record()) -> 'ok').
-spec(do/3 :: (pid(), rabbit_framing:amqp_method_record(),
               rabbit_types:maybe(rabbit_types:content())) -> 'ok').
-spec(shutdown/1 :: (pid()) -> 'ok').
-spec(send_command/2 :: (pid(), rabbit_framing:amqp_method_record()) -> 'ok').
-spec(deliver/4 ::
        (pid(), rabbit_types:ctag(), boolean(), rabbit_amqqueue:qmsg())
        -> 'ok').
-spec(flushed/2 :: (pid(), pid()) -> 'ok').
-spec(list/0 :: () -> [pid()]).
-spec(info_keys/0 :: () -> rabbit_types:info_keys()).
-spec(info/1 :: (pid()) -> rabbit_types:infos()).
-spec(info/2 :: (pid(), rabbit_types:info_keys()) -> rabbit_types:infos()).
-spec(info_all/0 :: () -> [rabbit_types:infos()]).
-spec(info_all/1 :: (rabbit_types:info_keys()) -> [rabbit_types:infos()]).
-spec(emit_stats/1 :: (pid()) -> 'ok').
-spec(flush_multiple_acks/1 :: (pid()) -> 'ok').
-spec(confirm/2 ::(pid(), non_neg_integer()) -> 'ok').

-endif.

%%----------------------------------------------------------------------------

start_link(Channel, ReaderPid, WriterPid, Username, VHost, CollectorPid,
           StartLimiterFun) ->
    gen_server2:start_link(?MODULE, [Channel, ReaderPid, WriterPid, Username,
                                     VHost, CollectorPid, StartLimiterFun], []).

do(Pid, Method) ->
    do(Pid, Method, none).

do(Pid, Method, Content) ->
    gen_server2:cast(Pid, {method, Method, Content}).

shutdown(Pid) ->
    gen_server2:cast(Pid, terminate).

send_command(Pid, Msg) ->
    gen_server2:cast(Pid,  {command, Msg}).

deliver(Pid, ConsumerTag, AckRequired, Msg) ->
    gen_server2:cast(Pid, {deliver, ConsumerTag, AckRequired, Msg}).

flushed(Pid, QPid) ->
    gen_server2:cast(Pid, {flushed, QPid}).

list() ->
    pg_local:get_members(rabbit_channels).

info_keys() -> ?INFO_KEYS.

info(Pid) ->
    gen_server2:call(Pid, info, infinity).

info(Pid, Items) ->
    case gen_server2:call(Pid, {info, Items}, infinity) of
        {ok, Res}      -> Res;
        {error, Error} -> throw(Error)
    end.

info_all() ->
    rabbit_misc:filter_exit_map(fun (C) -> info(C) end, list()).

info_all(Items) ->
    rabbit_misc:filter_exit_map(fun (C) -> info(C, Items) end, list()).

emit_stats(Pid) ->
    gen_server2:cast(Pid, emit_stats).

flush(Pid) ->
    gen_server2:call(Pid, flush).

flush_multiple_acks(Pid) ->
    gen_server2:cast(Pid, flush_multiple_acks).

confirm(Pid, MsgSeqNo) ->
    gen_server2:cast(Pid, {confirm, MsgSeqNo, self()}).

%%---------------------------------------------------------------------------

init([Channel, ReaderPid, WriterPid, Username, VHost, CollectorPid,
      StartLimiterFun]) ->
    process_flag(trap_exit, true),
    ok = pg_local:join(rabbit_channels, self()),
    StatsTimer = rabbit_event:init_stats_timer(),
    State = #ch{state                   = starting,
                channel                 = Channel,
                reader_pid              = ReaderPid,
                writer_pid              = WriterPid,
                limiter_pid             = undefined,
                start_limiter_fun       = StartLimiterFun,
                transaction_id          = none,
                tx_participants         = sets:new(),
                next_tag                = 1,
                uncommitted_ack_q       = queue:new(),
                unacked_message_q       = queue:new(),
                username                = Username,
                virtual_host            = VHost,
                most_recently_declared_queue = <<>>,
                consumer_mapping        = dict:new(),
                blocking                = dict:new(),
                queue_collector_pid     = CollectorPid,
                stats_timer             = StatsTimer,
                confirm_enabled         = false,
                publish_seqno           = 0,
                confirm_multiple        = false,
                held_confirms           = gb_sets:new(),
                unconfirmed             = gb_sets:new(),
                exchange_for_msg        = dict:new(),
                queues_for_msg          = dict:new()},
    rabbit_event:notify(channel_created, infos(?CREATION_EVENT_KEYS, State)),
    rabbit_event:if_enabled(StatsTimer,
                            fun() -> internal_emit_stats(State) end),
    {ok, State, hibernate,
     {backoff, ?HIBERNATE_AFTER_MIN, ?HIBERNATE_AFTER_MIN, ?DESIRED_HIBERNATE}}.

prioritise_call(Msg, _From, _State) ->
    case Msg of
        info           -> 9;
        {info, _Items} -> 9;
        _              -> 0
    end.

prioritise_cast(Msg, _State) ->
    case Msg of
        emit_stats -> 7;
        _          -> 0
    end.

handle_call(info, _From, State) ->
    reply(infos(?INFO_KEYS, State), State);

handle_call({info, Items}, _From, State) ->
    try
        reply({ok, infos(Items, State)}, State)
    catch Error -> reply({error, Error}, State)
    end;

handle_call(flush, _From, State) ->
    reply(ok, State);

handle_call(_Request, _From, State) ->
    noreply(State).

handle_cast({method, Method, Content}, State) ->
    try handle_method(Method, Content, State) of
        {reply, Reply, NewState} ->
            ok = rabbit_writer:send_command(NewState#ch.writer_pid, Reply),
            noreply(NewState);
        {noreply, NewState} ->
            noreply(NewState);
        stop ->
            {stop, normal, State#ch{state = terminating}}
    catch
        exit:Reason = #amqp_error{} ->
            MethodName = rabbit_misc:method_record_type(Method),
            {stop, normal, terminating(Reason#amqp_error{method = MethodName},
                                       State)};
        exit:normal ->
            {stop, normal, State};
        _:Reason ->
            {stop, {Reason, erlang:get_stacktrace()}, State}
    end;

handle_cast({flushed, QPid}, State) ->
    {noreply, queue_blocked(QPid, State), hibernate};

handle_cast(terminate, State) ->
    {stop, normal, State};

handle_cast({command, Msg}, State = #ch{writer_pid = WriterPid}) ->
    ok = rabbit_writer:send_command(WriterPid, Msg),
    noreply(State);

handle_cast({deliver, ConsumerTag, AckRequired, Msg},
            State = #ch{writer_pid = WriterPid,
                        next_tag = DeliveryTag}) ->
    State1 = lock_message(AckRequired,
                          ack_record(DeliveryTag, ConsumerTag, Msg),
                          State),
    ok = internal_deliver(WriterPid, true, ConsumerTag, DeliveryTag, Msg),
    {_QName, QPid, _MsgId, _Redelivered, _Msg} = Msg,
    maybe_incr_stats([{QPid, 1}],
                     case AckRequired of
                         true  -> deliver;
                         false -> deliver_no_ack
                     end, State),
    noreply(State1#ch{next_tag = DeliveryTag + 1});

handle_cast(emit_stats, State = #ch{stats_timer = StatsTimer}) ->
    internal_emit_stats(State),
    {noreply,
     State#ch{stats_timer = rabbit_event:reset_stats_timer(StatsTimer)},
     hibernate};

handle_cast(flush_multiple_acks, State) ->
    {noreply, flush_multiple(State)};

handle_cast({confirm, MsgSeqNo, From},
            State = #ch{exchange_for_msg = EFM}) ->
    State1 = case dict:find(MsgSeqNo, EFM) of
                 {ok, ExchangeName} ->
                     send_or_enqueue_ack(MsgSeqNo, From, ExchangeName, State);
                 _ -> State %% no entry in EFM means it's already been confirmed
             end,
    {noreply, State1}.

handle_info({'DOWN', _MRef, process, QPid, _Reason},
            State = #ch{queues_for_msg = QFM, exchange_for_msg = EFM}) ->
    State1 = dict:fold(
               fun(Msg, QPids, State0 = #ch{queues_for_msg = QFM0}) ->
                       Qs = sets:del_element(QPid, QPids),
                       case sets:size(Qs) of
                           0 -> {ok, ExchangeName} = dict:find(Msg, EFM),
                                send_or_enqueue_ack(Msg, QPid, ExchangeName, State0);
                           _ -> State0#ch{queues_for_msg =
                                              dict:store(Msg, Qs, QFM0)}
                       end
               end, State, QFM),
    erase_queue_stats(QPid),
    {noreply, queue_blocked(QPid, State1), hibernate}.

handle_pre_hibernate(State = #ch{stats_timer   = StatsTimer}) ->
    ok = clear_permission_cache(),
    State1 = flush_multiple(State),
    rabbit_event:if_enabled(StatsTimer,
                            fun () ->
                                    internal_emit_stats(
                                      State, [{idle_since, now()}])
                            end),
    StatsTimer1 = rabbit_event:stop_stats_timer(StatsTimer),
    {hibernate, State1#ch{stats_timer = StatsTimer1}}.

terminate(_Reason, State = #ch{state = terminating}) ->
    terminate(State);

terminate(Reason, State) ->
    Res = rollback_and_notify(State),
    case Reason of
        normal            -> ok = Res;
        shutdown          -> ok = Res;
        {shutdown, _Term} -> ok = Res;
        _                 -> ok
    end,
    terminate(State).

code_change(_OldVsn, State, _Extra) ->
    {ok, State}.

%%---------------------------------------------------------------------------

reply(Reply, NewState) ->
    {reply, Reply, ensure_stats_timer(NewState), hibernate}.

noreply(NewState) ->
    {noreply, ensure_stats_timer(NewState), hibernate}.

ensure_stats_timer(State = #ch{stats_timer = StatsTimer}) ->
    ChPid = self(),
    State#ch{stats_timer = rabbit_event:ensure_stats_timer(
                             StatsTimer,
                             fun() -> emit_stats(ChPid) end)}.

return_ok(State, true, _Msg)  -> {noreply, State};
return_ok(State, false, Msg)  -> {reply, Msg, State}.

ok_msg(true, _Msg) -> undefined;
ok_msg(false, Msg) -> Msg.

terminating(Reason, State = #ch{channel = Channel, reader_pid = Reader}) ->
    ok = rollback_and_notify(State),
    Reader ! {channel_exit, Channel, Reason},
    State#ch{state = terminating}.

return_queue_declare_ok(#resource{name = ActualName},
                        NoWait, MessageCount, ConsumerCount, State) ->
    return_ok(State#ch{most_recently_declared_queue = ActualName}, NoWait,
              #'queue.declare_ok'{queue          = ActualName,
                                  message_count  = MessageCount,
                                  consumer_count = ConsumerCount}).

check_resource_access(Username, Resource, Perm) ->
    V = {Resource, Perm},
    Cache = case get(permission_cache) of
                undefined -> [];
                Other     -> Other
            end,
    CacheTail =
        case lists:member(V, Cache) of
            true  -> lists:delete(V, Cache);
            false -> ok = rabbit_access_control:check_resource_access(
                            Username, Resource, Perm),
                     lists:sublist(Cache, ?MAX_PERMISSION_CACHE_SIZE - 1)
        end,
    put(permission_cache, [V | CacheTail]),
    ok.

clear_permission_cache() ->
    erase(permission_cache),
    ok.

check_configure_permitted(Resource, #ch{username = Username}) ->
    check_resource_access(Username, Resource, configure).

check_write_permitted(Resource, #ch{username = Username}) ->
    check_resource_access(Username, Resource, write).

check_read_permitted(Resource, #ch{username = Username}) ->
    check_resource_access(Username, Resource, read).

expand_queue_name_shortcut(<<>>, #ch{most_recently_declared_queue = <<>>}) ->
    rabbit_misc:protocol_error(
      not_found, "no previously declared queue", []);
expand_queue_name_shortcut(<<>>, #ch{virtual_host = VHostPath,
                                     most_recently_declared_queue = MRDQ}) ->
    rabbit_misc:r(VHostPath, queue, MRDQ);
expand_queue_name_shortcut(QueueNameBin, #ch{virtual_host = VHostPath}) ->
    rabbit_misc:r(VHostPath, queue, QueueNameBin).

expand_routing_key_shortcut(<<>>, <<>>,
                            #ch{most_recently_declared_queue = <<>>}) ->
    rabbit_misc:protocol_error(
      not_found, "no previously declared queue", []);
expand_routing_key_shortcut(<<>>, <<>>,
                            #ch{most_recently_declared_queue = MRDQ}) ->
    MRDQ;
expand_routing_key_shortcut(_QueueNameBin, RoutingKey, _State) ->
    RoutingKey.

expand_binding(queue, DestinationNameBin, RoutingKey, State) ->
    {expand_queue_name_shortcut(DestinationNameBin, State),
     expand_routing_key_shortcut(DestinationNameBin, RoutingKey, State)};
expand_binding(exchange, DestinationNameBin, RoutingKey, State) ->
    {rabbit_misc:r(State#ch.virtual_host, exchange, DestinationNameBin),
     RoutingKey}.

check_not_default_exchange(#resource{kind = exchange, name = <<"">>}) ->
    rabbit_misc:protocol_error(
      access_refused, "operation not permitted on the default exchange", []);
check_not_default_exchange(_) ->
    ok.

%% check that an exchange/queue name does not contain the reserved
%% "amq."  prefix.
%%
%% One, quite reasonable, interpretation of the spec, taken by the
%% QPid M1 Java client, is that the exclusion of "amq." prefixed names
%% only applies on actual creation, and not in the cases where the
%% entity already exists. This is how we use this function in the code
%% below. However, AMQP JIRA 123 changes that in 0-10, and possibly
%% 0-9SP1, making it illegal to attempt to declare an exchange/queue
%% with an amq.* name when passive=false. So this will need
%% revisiting.
%%
%% TODO: enforce other constraints on name. See AMQP JIRA 69.
check_name(Kind, NameBin = <<"amq.", _/binary>>) ->
    rabbit_misc:protocol_error(
      access_refused,
      "~s name '~s' contains reserved prefix 'amq.*'",[Kind, NameBin]);
check_name(_Kind, NameBin) ->
    NameBin.

queue_blocked(QPid, State = #ch{blocking = Blocking}) ->
    case dict:find(QPid, Blocking) of
        error      -> State;
        {ok, MRef} -> true = erlang:demonitor(MRef),
                      Blocking1 = dict:erase(QPid, Blocking),
                      ok = case dict:size(Blocking1) of
                               0 -> rabbit_writer:send_command(
                                      State#ch.writer_pid,
                                      #'channel.flow_ok'{active = false});
                               _ -> ok
                           end,
                      State#ch{blocking = Blocking1}
    end.

send_or_enqueue_ack(undefined, _QPid, _EN, State) ->
    State;
send_or_enqueue_ack(_MsgSeqNo, _QPid, _EN, State = #ch{confirm_enabled = false}) ->
    State;
<<<<<<< HEAD
send_or_enqueue_ack(MsgSeqNo, QPid, State = #ch{confirm_multiple = false}) ->
    do_if_unconfirmed(MsgSeqNo, QPid,
                      fun(MSN, State1 = #ch{writer_pid = WriterPid}) ->
                              ok = rabbit_writer:send_command(
                                     WriterPid, #'basic.ack'{
                                       delivery_tag = MSN}),
                              State1
                      end, State);
send_or_enqueue_ack(MsgSeqNo, QPid, State = #ch{confirm_multiple = true}) ->
    do_if_unconfirmed(MsgSeqNo, QPid,
                      fun(MSN, State1 = #ch{held_confirms = As}) ->
                              start_confirm_timer(
                                State1#ch{held_confirms = gb_sets:add(MSN, As)})
                      end, State).
=======
send_or_enqueue_ack(MsgSeqNo, QPid, ExchangeName,
                    State = #ch{confirm_multiple = false}) ->
    maybe_incr_confirm_queue_stats(QPid, ExchangeName, State),
    do_if_unconfirmed(
      MsgSeqNo, QPid,
      fun(MSN, State1 = #ch{writer_pid = WriterPid}) ->
              ok = rabbit_writer:send_command(
                     WriterPid, #'basic.ack'{delivery_tag = MSN}),
              maybe_incr_stats([{ExchangeName, 1}], confirm, State1),
              State1
      end, State);
send_or_enqueue_ack(MsgSeqNo, QPid, ExchangeName,
                    State = #ch{confirm_multiple = true}) ->
    maybe_incr_confirm_queue_stats(QPid, ExchangeName, State),
    do_if_unconfirmed(
      MsgSeqNo, QPid,
      fun(MSN, State1 = #ch{held_confirms = As}) ->
              maybe_incr_stats([{ExchangeName, 1}], confirm, State1),
              start_confirm_timer(
                State1#ch{held_confirms = gb_sets:add(MSN, As)})
      end, State).
>>>>>>> d1776fe5

maybe_incr_confirm_queue_stats(QPid, ExchangeName, State) ->
    case QPid of
        undefined -> ok;
        _         -> maybe_incr_stats([{{QPid, ExchangeName}, 1}], confirm, State)
    end.

do_if_unconfirmed(MsgSeqNo, QPid, ConfirmFun,
                  State = #ch{unconfirmed      = UC,
                              queues_for_msg   = QFM,
                              exchange_for_msg = EFM}) ->
    %% clears references to MsgSeqNo and does ConfirmFun
    case gb_sets:is_element(MsgSeqNo, UC) of
        true  ->
            Unconfirmed1 = gb_sets:delete(MsgSeqNo, UC),
            case QPid of
                undefined ->
                    ConfirmFun(MsgSeqNo, State#ch{unconfirmed = Unconfirmed1});
                _  ->
                    {ok, Qs} = dict:find(MsgSeqNo, QFM),
                    Qs1 = sets:del_element(QPid, Qs),
                    case sets:size(Qs1) of
                        0 -> ConfirmFun(MsgSeqNo,
                                        State#ch{
                                          queues_for_msg =
                                              dict:erase(MsgSeqNo, QFM),
                                          exchange_for_msg =
                                              dict:erase(MsgSeqNo, EFM),
                                          unconfirmed = Unconfirmed1});
                        _ -> State#ch{queues_for_msg =
                                          dict:store(MsgSeqNo, Qs1, QFM)}
                    end
            end;
        false ->
            State
    end.

handle_method(#'channel.open'{}, _, State = #ch{state = starting}) ->
    {reply, #'channel.open_ok'{}, State#ch{state = running}};

handle_method(#'channel.open'{}, _, _State) ->
    rabbit_misc:protocol_error(
      command_invalid, "second 'channel.open' seen", []);

handle_method(_Method, _, #ch{state = starting}) ->
    rabbit_misc:protocol_error(channel_error, "expected 'channel.open'", []);

handle_method(#'channel.close'{}, _, State = #ch{writer_pid = WriterPid}) ->
    ok = rollback_and_notify(State),
    ok = rabbit_writer:send_command_sync(WriterPid, #'channel.close_ok'{}),
    stop;

handle_method(#'access.request'{},_, State) ->
    {reply, #'access.request_ok'{ticket = 1}, State};

handle_method(#'basic.publish'{exchange    = ExchangeNameBin,
                               routing_key = RoutingKey,
                               mandatory   = Mandatory,
                               immediate   = Immediate},
              Content, State = #ch{virtual_host    = VHostPath,
                                   transaction_id  = TxnKey,
                                   confirm_enabled = ConfirmEnabled}) ->
    ExchangeName = rabbit_misc:r(VHostPath, exchange, ExchangeNameBin),
    check_write_permitted(ExchangeName, State),
    Exchange = rabbit_exchange:lookup_or_die(ExchangeName),
    %% We decode the content's properties here because we're almost
    %% certain to want to look at delivery-mode and priority.
    DecodedContent = rabbit_binary_parser:ensure_content_decoded(Content),
    IsPersistent = is_message_persistent(DecodedContent),
    {MsgSeqNo, State1}
        = case ConfirmEnabled of
              false -> {undefined, State};
              true  -> SeqNo = State#ch.publish_seqno,
                       {SeqNo,
                        State#ch{publish_seqno = SeqNo + 1,
                                 unconfirmed =
                                     gb_sets:add(SeqNo, State#ch.unconfirmed)}}
          end,
    Message = #basic_message{exchange_name = ExchangeName,
                             routing_key   = RoutingKey,
                             content       = DecodedContent,
                             guid          = rabbit_guid:guid(),
                             is_persistent = IsPersistent},
    {RoutingRes, DeliveredQPids} =
        rabbit_exchange:publish(
          Exchange,
          rabbit_basic:delivery(Mandatory, Immediate, TxnKey, Message,
                                MsgSeqNo)),
    State2 = process_routing_result(RoutingRes, DeliveredQPids, ExchangeName,
                                    MsgSeqNo, Message, State1),
    maybe_incr_stats([{ExchangeName, 1} |
                      [{{QPid, ExchangeName}, 1} ||
                          QPid <- DeliveredQPids]], publish, State2),
    {noreply, case TxnKey of
                  none -> State2;
                  _    -> add_tx_participants(DeliveredQPids, State2)
              end};

handle_method(#'basic.ack'{delivery_tag = DeliveryTag,
                           multiple = Multiple},
              _, State = #ch{transaction_id = TxnKey,
                             unacked_message_q = UAMQ}) ->
    {Acked, Remaining} = collect_acks(UAMQ, DeliveryTag, Multiple),
    QIncs = ack(TxnKey, Acked),
    Participants = [QPid || {QPid, _} <- QIncs],
    maybe_incr_stats(QIncs, ack, State),
    {noreply, case TxnKey of
                  none -> ok = notify_limiter(State#ch.limiter_pid, Acked),
                          State#ch{unacked_message_q = Remaining};
                  _    -> NewUAQ = queue:join(State#ch.uncommitted_ack_q,
                                              Acked),
                          add_tx_participants(
                            Participants,
                            State#ch{unacked_message_q = Remaining,
                                     uncommitted_ack_q = NewUAQ})
              end};

handle_method(#'basic.get'{queue = QueueNameBin,
                           no_ack = NoAck},
              _, State = #ch{writer_pid = WriterPid,
                             reader_pid = ReaderPid,
                             next_tag   = DeliveryTag}) ->
    QueueName = expand_queue_name_shortcut(QueueNameBin, State),
    check_read_permitted(QueueName, State),
    case rabbit_amqqueue:with_exclusive_access_or_die(
           QueueName, ReaderPid,
           fun (Q) -> rabbit_amqqueue:basic_get(Q, self(), NoAck) end) of
        {ok, MessageCount,
         Msg = {_QName, QPid, _MsgId, Redelivered,
                #basic_message{exchange_name = ExchangeName,
                               routing_key = RoutingKey,
                               content = Content}}} ->
            State1 = lock_message(not(NoAck),
                                  ack_record(DeliveryTag, none, Msg),
                                  State),
            maybe_incr_stats([{QPid, 1}],
                             case NoAck of
                                 true  -> get_no_ack;
                                 false -> get
                             end, State),
            ok = rabbit_writer:send_command(
                   WriterPid,
                   #'basic.get_ok'{delivery_tag = DeliveryTag,
                                   redelivered = Redelivered,
                                   exchange = ExchangeName#resource.name,
                                   routing_key = RoutingKey,
                                   message_count = MessageCount},
                   Content),
            {noreply, State1#ch{next_tag = DeliveryTag + 1}};
        empty ->
            {reply, #'basic.get_empty'{}, State}
    end;

handle_method(#'basic.consume'{queue        = QueueNameBin,
                               consumer_tag = ConsumerTag,
                               no_local     = _, % FIXME: implement
                               no_ack       = NoAck,
                               exclusive    = ExclusiveConsume,
                               nowait       = NoWait},
              _, State = #ch{reader_pid       = ReaderPid,
                             limiter_pid      = LimiterPid,
                             consumer_mapping = ConsumerMapping }) ->
    case dict:find(ConsumerTag, ConsumerMapping) of
        error ->
            QueueName = expand_queue_name_shortcut(QueueNameBin, State),
            check_read_permitted(QueueName, State),
            ActualConsumerTag =
                case ConsumerTag of
                    <<>>  -> rabbit_guid:binstring_guid("amq.ctag");
                    Other -> Other
                end,

            %% We get the queue process to send the consume_ok on our
            %% behalf. This is for symmetry with basic.cancel - see
            %% the comment in that method for why.
            case rabbit_amqqueue:with_exclusive_access_or_die(
                   QueueName, ReaderPid,
                   fun (Q) ->
                           rabbit_amqqueue:basic_consume(
                             Q, NoAck, self(), LimiterPid,
                             ActualConsumerTag, ExclusiveConsume,
                             ok_msg(NoWait, #'basic.consume_ok'{
                                      consumer_tag = ActualConsumerTag}))
                   end) of
                ok ->
                    {noreply, State#ch{consumer_mapping =
                                       dict:store(ActualConsumerTag,
                                                  QueueName,
                                                  ConsumerMapping)}};
                {error, exclusive_consume_unavailable} ->
                    rabbit_misc:protocol_error(
                      access_refused, "~s in exclusive use",
                      [rabbit_misc:rs(QueueName)])
            end;
        {ok, _} ->
            %% Attempted reuse of consumer tag.
            rabbit_misc:protocol_error(
              not_allowed, "attempt to reuse consumer tag '~s'", [ConsumerTag])
    end;

handle_method(#'basic.cancel'{consumer_tag = ConsumerTag,
                              nowait = NoWait},
              _, State = #ch{consumer_mapping = ConsumerMapping }) ->
    OkMsg = #'basic.cancel_ok'{consumer_tag = ConsumerTag},
    case dict:find(ConsumerTag, ConsumerMapping) of
        error ->
            %% Spec requires we ignore this situation.
            return_ok(State, NoWait, OkMsg);
        {ok, QueueName} ->
            NewState = State#ch{consumer_mapping =
                                dict:erase(ConsumerTag,
                                           ConsumerMapping)},
            case rabbit_amqqueue:with(
                   QueueName,
                   fun (Q) ->
                           %% In order to ensure that no more messages
                           %% are sent to the consumer after the
                           %% cancel_ok has been sent, we get the
                           %% queue process to send the cancel_ok on
                           %% our behalf. If we were sending the
                           %% cancel_ok ourselves it might overtake a
                           %% message sent previously by the queue.
                           rabbit_amqqueue:basic_cancel(
                             Q, self(), ConsumerTag,
                             ok_msg(NoWait, #'basic.cancel_ok'{
                                      consumer_tag = ConsumerTag}))
                   end) of
                ok ->
                    {noreply, NewState};
                {error, not_found} ->
                    %% Spec requires we ignore this situation.
                    return_ok(NewState, NoWait, OkMsg)
            end
    end;

handle_method(#'basic.qos'{global = true}, _, _State) ->
    rabbit_misc:protocol_error(not_implemented, "global=true", []);

handle_method(#'basic.qos'{prefetch_size = Size}, _, _State) when Size /= 0 ->
    rabbit_misc:protocol_error(not_implemented,
                               "prefetch_size!=0 (~w)", [Size]);

handle_method(#'basic.qos'{prefetch_count = PrefetchCount},
              _, State = #ch{limiter_pid = LimiterPid}) ->
    LimiterPid1 = case {LimiterPid, PrefetchCount} of
                      {undefined, 0} -> undefined;
                      {undefined, _} -> start_limiter(State);
                      {_, _}         -> LimiterPid
                  end,
    LimiterPid2 = case rabbit_limiter:limit(LimiterPid1, PrefetchCount) of
                      ok      -> LimiterPid1;
                      stopped -> unlimit_queues(State)
                  end,
    {reply, #'basic.qos_ok'{}, State#ch{limiter_pid = LimiterPid2}};

handle_method(#'basic.recover_async'{requeue = true},
              _, State = #ch{unacked_message_q = UAMQ}) ->
    ok = fold_per_queue(
           fun (QPid, MsgIds, ok) ->
                   %% The Qpid python test suite incorrectly assumes
                   %% that messages will be requeued in their original
                   %% order. To keep it happy we reverse the id list
                   %% since we are given them in reverse order.
                   rabbit_amqqueue:requeue(
                     QPid, lists:reverse(MsgIds), self())
           end, ok, UAMQ),
    %% No answer required - basic.recover is the newer, synchronous
    %% variant of this method
    {noreply, State#ch{unacked_message_q = queue:new()}};

handle_method(#'basic.recover_async'{requeue = false}, _, _State) ->
    rabbit_misc:protocol_error(not_implemented, "requeue=false", []);

handle_method(#'basic.recover'{requeue = Requeue}, Content, State) ->
    {noreply, State2 = #ch{writer_pid = WriterPid}} =
        handle_method(#'basic.recover_async'{requeue = Requeue},
                      Content,
                      State),
    ok = rabbit_writer:send_command(WriterPid, #'basic.recover_ok'{}),
    {noreply, State2};

handle_method(#'basic.reject'{delivery_tag = DeliveryTag,
                              requeue = Requeue},
              _, State = #ch{unacked_message_q = UAMQ}) ->
    {Acked, Remaining} = collect_acks(UAMQ, DeliveryTag, false),
    ok = fold_per_queue(
           fun (QPid, MsgIds, ok) ->
                   rabbit_amqqueue:reject(QPid, MsgIds, Requeue, self())
           end, ok, Acked),
    ok = notify_limiter(State#ch.limiter_pid, Acked),
    {noreply, State#ch{unacked_message_q = Remaining}};

handle_method(#'exchange.declare'{exchange = ExchangeNameBin,
                                  type = TypeNameBin,
                                  passive = false,
                                  durable = Durable,
                                  auto_delete = AutoDelete,
                                  internal = false,
                                  nowait = NoWait,
                                  arguments = Args},
              _, State = #ch{virtual_host = VHostPath}) ->
    CheckedType = rabbit_exchange:check_type(TypeNameBin),
    ExchangeName = rabbit_misc:r(VHostPath, exchange, ExchangeNameBin),
    check_not_default_exchange(ExchangeName),
    check_configure_permitted(ExchangeName, State),
    X = case rabbit_exchange:lookup(ExchangeName) of
            {ok, FoundX} -> FoundX;
            {error, not_found} ->
                check_name('exchange', ExchangeNameBin),
                case rabbit_misc:r_arg(VHostPath, exchange, Args,
                                       <<"alternate-exchange">>) of
                    undefined -> ok;
                    AName     -> check_read_permitted(ExchangeName, State),
                                 check_write_permitted(AName, State),
                                 ok
                end,
                rabbit_exchange:declare(ExchangeName,
                                        CheckedType,
                                        Durable,
                                        AutoDelete,
                                        Args)
        end,
    ok = rabbit_exchange:assert_equivalence(X, CheckedType, Durable,
                                            AutoDelete, Args),
    return_ok(State, NoWait, #'exchange.declare_ok'{});

handle_method(#'exchange.declare'{exchange = ExchangeNameBin,
                                  passive = true,
                                  nowait = NoWait},
              _, State = #ch{virtual_host = VHostPath}) ->
    ExchangeName = rabbit_misc:r(VHostPath, exchange, ExchangeNameBin),
    check_configure_permitted(ExchangeName, State),
    check_not_default_exchange(ExchangeName),
    _ = rabbit_exchange:lookup_or_die(ExchangeName),
    return_ok(State, NoWait, #'exchange.declare_ok'{});

handle_method(#'exchange.delete'{exchange = ExchangeNameBin,
                                 if_unused = IfUnused,
                                 nowait = NoWait},
              _, State = #ch{virtual_host = VHostPath}) ->
    ExchangeName = rabbit_misc:r(VHostPath, exchange, ExchangeNameBin),
    check_not_default_exchange(ExchangeName),
    check_configure_permitted(ExchangeName, State),
    case rabbit_exchange:delete(ExchangeName, IfUnused) of
        {error, not_found} ->
            rabbit_misc:not_found(ExchangeName);
        {error, in_use} ->
            rabbit_misc:protocol_error(
              precondition_failed, "~s in use", [rabbit_misc:rs(ExchangeName)]);
        ok ->
            return_ok(State, NoWait,  #'exchange.delete_ok'{})
    end;

handle_method(#'exchange.bind'{destination = DestinationNameBin,
                               source = SourceNameBin,
                               routing_key = RoutingKey,
                               nowait = NoWait,
                               arguments = Arguments}, _, State) ->
    binding_action(fun rabbit_binding:add/2,
                   SourceNameBin, exchange, DestinationNameBin, RoutingKey,
                   Arguments, #'exchange.bind_ok'{}, NoWait, State);

handle_method(#'exchange.unbind'{destination = DestinationNameBin,
                                 source = SourceNameBin,
                                 routing_key = RoutingKey,
                                 nowait = NoWait,
                                 arguments = Arguments}, _, State) ->
    binding_action(fun rabbit_binding:remove/2,
                   SourceNameBin, exchange, DestinationNameBin, RoutingKey,
                   Arguments, #'exchange.unbind_ok'{}, NoWait, State);

handle_method(#'queue.declare'{queue       = QueueNameBin,
                               passive     = false,
                               durable     = Durable,
                               exclusive   = ExclusiveDeclare,
                               auto_delete = AutoDelete,
                               nowait      = NoWait,
                               arguments   = Args} = Declare,
              _, State = #ch{virtual_host        = VHostPath,
                             reader_pid          = ReaderPid,
                             queue_collector_pid = CollectorPid}) ->
    Owner = case ExclusiveDeclare of
                true  -> ReaderPid;
                false -> none
            end,
    ActualNameBin = case QueueNameBin of
                        <<>>  -> rabbit_guid:binstring_guid("amq.gen");
                        Other -> check_name('queue', Other)
                    end,
    QueueName = rabbit_misc:r(VHostPath, queue, ActualNameBin),
    check_configure_permitted(QueueName, State),
    case rabbit_amqqueue:with(
           QueueName,
           fun (Q) -> ok = rabbit_amqqueue:assert_equivalence(
                             Q, Durable, AutoDelete, Args, Owner),
                      rabbit_amqqueue:stat(Q)
           end) of
        {ok, MessageCount, ConsumerCount} ->
            return_queue_declare_ok(QueueName, NoWait, MessageCount,
                                    ConsumerCount, State);
        {error, not_found} ->
            case rabbit_amqqueue:declare(QueueName, Durable, AutoDelete,
                                         Args, Owner) of
                {new, Q = #amqqueue{}} ->
                    %% We need to notify the reader within the channel
                    %% process so that we can be sure there are no
                    %% outstanding exclusive queues being declared as
                    %% the connection shuts down.
                    ok = case Owner of
                             none -> ok;
                             _    -> rabbit_queue_collector:register(
                                       CollectorPid, Q)
                         end,
                    return_queue_declare_ok(QueueName, NoWait, 0, 0, State);
                {existing, _Q} ->
                    %% must have been created between the stat and the
                    %% declare. Loop around again.
                    handle_method(Declare, none, State)
            end
    end;

handle_method(#'queue.declare'{queue   = QueueNameBin,
                               passive = true,
                               nowait  = NoWait},
              _, State = #ch{virtual_host = VHostPath,
                             reader_pid   = ReaderPid}) ->
    QueueName = rabbit_misc:r(VHostPath, queue, QueueNameBin),
    check_configure_permitted(QueueName, State),
    {{ok, MessageCount, ConsumerCount}, #amqqueue{} = Q} =
        rabbit_amqqueue:with_or_die(
          QueueName, fun (Q) -> {rabbit_amqqueue:stat(Q), Q} end),
    ok = rabbit_amqqueue:check_exclusive_access(Q, ReaderPid),
    return_queue_declare_ok(QueueName, NoWait, MessageCount, ConsumerCount,
                            State);

handle_method(#'queue.delete'{queue = QueueNameBin,
                              if_unused = IfUnused,
                              if_empty = IfEmpty,
                              nowait = NoWait},
              _, State = #ch{reader_pid = ReaderPid}) ->
    QueueName = expand_queue_name_shortcut(QueueNameBin, State),
    check_configure_permitted(QueueName, State),
    case rabbit_amqqueue:with_exclusive_access_or_die(
           QueueName, ReaderPid,
           fun (Q) -> rabbit_amqqueue:delete(Q, IfUnused, IfEmpty) end) of
        {error, in_use} ->
            rabbit_misc:protocol_error(
              precondition_failed, "~s in use", [rabbit_misc:rs(QueueName)]);
        {error, not_empty} ->
            rabbit_misc:protocol_error(
              precondition_failed, "~s not empty", [rabbit_misc:rs(QueueName)]);
        {ok, PurgedMessageCount} ->
            return_ok(State, NoWait,
                      #'queue.delete_ok'{message_count = PurgedMessageCount})
    end;

handle_method(#'queue.bind'{queue = QueueNameBin,
                            exchange = ExchangeNameBin,
                            routing_key = RoutingKey,
                            nowait = NoWait,
                            arguments = Arguments}, _, State) ->
    binding_action(fun rabbit_binding:add/2,
                   ExchangeNameBin, queue, QueueNameBin, RoutingKey, Arguments,
                   #'queue.bind_ok'{}, NoWait, State);

handle_method(#'queue.unbind'{queue = QueueNameBin,
                              exchange = ExchangeNameBin,
                              routing_key = RoutingKey,
                              arguments = Arguments}, _, State) ->
    binding_action(fun rabbit_binding:remove/2,
                   ExchangeNameBin, queue, QueueNameBin, RoutingKey, Arguments,
                   #'queue.unbind_ok'{}, false, State);

handle_method(#'queue.purge'{queue = QueueNameBin,
                             nowait = NoWait},
              _, State = #ch{reader_pid = ReaderPid}) ->
    QueueName = expand_queue_name_shortcut(QueueNameBin, State),
    check_read_permitted(QueueName, State),
    {ok, PurgedMessageCount} = rabbit_amqqueue:with_exclusive_access_or_die(
                                 QueueName, ReaderPid,
                                 fun (Q) -> rabbit_amqqueue:purge(Q) end),
    return_ok(State, NoWait,
              #'queue.purge_ok'{message_count = PurgedMessageCount});


handle_method(#'tx.select'{}, _, #ch{confirm_enabled = true}) ->
    rabbit_misc:protocol_error(
      precondition_failed, "cannot switch from confirm to tx mode", []);

handle_method(#'tx.select'{}, _, State = #ch{transaction_id = none}) ->
    {reply, #'tx.select_ok'{}, new_tx(State)};

handle_method(#'tx.select'{}, _, State) ->
    {reply, #'tx.select_ok'{}, State};

handle_method(#'tx.commit'{}, _, #ch{transaction_id = none}) ->
    rabbit_misc:protocol_error(
      precondition_failed, "channel is not transactional", []);

handle_method(#'tx.commit'{}, _, State) ->
    {reply, #'tx.commit_ok'{}, internal_commit(State)};

handle_method(#'tx.rollback'{}, _, #ch{transaction_id = none}) ->
    rabbit_misc:protocol_error(
      precondition_failed, "channel is not transactional", []);

handle_method(#'tx.rollback'{}, _, State) ->
    {reply, #'tx.rollback_ok'{}, internal_rollback(State)};

handle_method(#'confirm.select'{}, _, #ch{transaction_id = TxId})
  when TxId =/= none ->
    rabbit_misc:protocol_error(
      precondition_failed, "cannot switch from tx to confirm mode", []);

handle_method(#'confirm.select'{multiple = Multiple, nowait = NoWait},
              _, State = #ch{confirm_enabled = false}) ->
    return_ok(State#ch{confirm_enabled = true, confirm_multiple = Multiple},
              NoWait, #'confirm.select_ok'{});

handle_method(#'confirm.select'{multiple = Multiple, nowait = NoWait},
              _, State = #ch{confirm_enabled = true,
                             confirm_multiple = Multiple}) ->
    return_ok(State, NoWait, #'confirm.select_ok'{});

handle_method(#'confirm.select'{}, _, #ch{confirm_enabled = true}) ->
    rabbit_misc:protocol_error(
      precondition_failed, "cannot change confirm_multiple setting", []);

handle_method(#'channel.flow'{active = true}, _,
              State = #ch{limiter_pid = LimiterPid}) ->
    LimiterPid1 = case rabbit_limiter:unblock(LimiterPid) of
                      ok      -> LimiterPid;
                      stopped -> unlimit_queues(State)
                  end,
    {reply, #'channel.flow_ok'{active = true},
     State#ch{limiter_pid = LimiterPid1}};

handle_method(#'channel.flow'{active = false}, _,
              State = #ch{limiter_pid = LimiterPid,
                          consumer_mapping = Consumers}) ->
    LimiterPid1 = case LimiterPid of
                      undefined -> start_limiter(State);
                      Other     -> Other
                  end,
    State1 = State#ch{limiter_pid = LimiterPid1},
    ok = rabbit_limiter:block(LimiterPid1),
    case consumer_queues(Consumers) of
        []    -> {reply, #'channel.flow_ok'{active = false}, State1};
        QPids -> Queues = [{QPid, erlang:monitor(process, QPid)} ||
                              QPid <- QPids],
                 ok = rabbit_amqqueue:flush_all(QPids, self()),
                 {noreply, State1#ch{blocking = dict:from_list(Queues)}}
    end;

handle_method(_MethodRecord, _Content, _State) ->
    rabbit_misc:protocol_error(
      command_invalid, "unimplemented method", []).

%%----------------------------------------------------------------------------

binding_action(Fun, ExchangeNameBin, DestinationType, DestinationNameBin,
               RoutingKey, Arguments, ReturnMethod, NoWait,
               State = #ch{virtual_host = VHostPath,
                           reader_pid   = ReaderPid}) ->
    %% FIXME: connection exception (!) on failure??
    %% (see rule named "failure" in spec-XML)
    %% FIXME: don't allow binding to internal exchanges -
    %% including the one named "" !
    {DestinationName, ActualRoutingKey} =
        expand_binding(DestinationType, DestinationNameBin, RoutingKey, State),
    check_write_permitted(DestinationName, State),
    ExchangeName = rabbit_misc:r(VHostPath, exchange, ExchangeNameBin),
    [check_not_default_exchange(N) || N <- [DestinationName, ExchangeName]],
    check_read_permitted(ExchangeName, State),
    case Fun(#binding{source      = ExchangeName,
                      destination = DestinationName,
                      key         = ActualRoutingKey,
                      args        = Arguments},
             fun (_X, Q = #amqqueue{}) ->
                     try rabbit_amqqueue:check_exclusive_access(Q, ReaderPid)
                     catch exit:Reason -> {error, Reason}
                     end;
                 (_X, #exchange{}) ->
                     ok
             end) of
        {error, source_not_found} ->
            rabbit_misc:not_found(ExchangeName);
        {error, destination_not_found} ->
            rabbit_misc:not_found(DestinationName);
        {error, source_and_destination_not_found} ->
            rabbit_misc:protocol_error(
              not_found, "no ~s and no ~s", [rabbit_misc:rs(ExchangeName),
                                             rabbit_misc:rs(DestinationName)]);
        {error, binding_not_found} ->
            rabbit_misc:protocol_error(
              not_found, "no binding ~s between ~s and ~s",
              [RoutingKey, rabbit_misc:rs(ExchangeName),
               rabbit_misc:rs(DestinationName)]);
        {error, #amqp_error{} = Error} ->
            rabbit_misc:protocol_error(Error);
        ok -> return_ok(State, NoWait, ReturnMethod)
    end.

basic_return(#basic_message{exchange_name = ExchangeName,
                            routing_key   = RoutingKey,
                            content       = Content},
             WriterPid, Reason) ->
    {_Close, ReplyCode, ReplyText} =
        rabbit_framing_amqp_0_9_1:lookup_amqp_exception(Reason),
    ok = rabbit_writer:send_command(
           WriterPid,
           #'basic.return'{reply_code  = ReplyCode,
                           reply_text  = ReplyText,
                           exchange    = ExchangeName#resource.name,
                           routing_key = RoutingKey},
           Content).

ack_record(DeliveryTag, ConsumerTag,
           _MsgStruct = {_QName, QPid, MsgId, _Redelivered, _Msg}) ->
    {DeliveryTag, ConsumerTag, {QPid, MsgId}}.

collect_acks(Q, 0, true) ->
    {Q, queue:new()};
collect_acks(Q, DeliveryTag, Multiple) ->
    collect_acks(queue:new(), queue:new(), Q, DeliveryTag, Multiple).

collect_acks(ToAcc, PrefixAcc, Q, DeliveryTag, Multiple) ->
    case queue:out(Q) of
        {{value, UnackedMsg = {CurrentDeliveryTag, _ConsumerTag, _Msg}},
         QTail} ->
            if CurrentDeliveryTag == DeliveryTag ->
                    {queue:in(UnackedMsg, ToAcc), queue:join(PrefixAcc, QTail)};
               Multiple ->
                    collect_acks(queue:in(UnackedMsg, ToAcc), PrefixAcc,
                                 QTail, DeliveryTag, Multiple);
               true ->
                    collect_acks(ToAcc, queue:in(UnackedMsg, PrefixAcc),
                                 QTail, DeliveryTag, Multiple)
            end;
        {empty, _} ->
            rabbit_misc:protocol_error(
              precondition_failed, "unknown delivery tag ~w", [DeliveryTag])
    end.

add_tx_participants(MoreP, State = #ch{tx_participants = Participants}) ->
    State#ch{tx_participants = sets:union(Participants,
                                          sets:from_list(MoreP))}.

ack(TxnKey, UAQ) ->
    fold_per_queue(
      fun (QPid, MsgIds, L) ->
              ok = rabbit_amqqueue:ack(QPid, TxnKey, MsgIds, self()),
              [{QPid, length(MsgIds)} | L]
      end, [], UAQ).

make_tx_id() -> rabbit_guid:guid().

new_tx(State) ->
    State#ch{transaction_id    = make_tx_id(),
             tx_participants   = sets:new(),
             uncommitted_ack_q = queue:new()}.

internal_commit(State = #ch{transaction_id = TxnKey,
                            tx_participants = Participants}) ->
    case rabbit_amqqueue:commit_all(sets:to_list(Participants),
                                    TxnKey, self()) of
        ok              -> ok = notify_limiter(State#ch.limiter_pid,
                                               State#ch.uncommitted_ack_q),
                           new_tx(State);
        {error, Errors} -> rabbit_misc:protocol_error(
                             internal_error, "commit failed: ~w", [Errors])
    end.

internal_rollback(State = #ch{transaction_id = TxnKey,
                              tx_participants = Participants,
                              uncommitted_ack_q = UAQ,
                              unacked_message_q = UAMQ}) ->
    ?LOGDEBUG("rollback ~p~n  - ~p acks uncommitted, ~p messages unacked~n",
              [self(),
               queue:len(UAQ),
               queue:len(UAMQ)]),
    ok = rabbit_amqqueue:rollback_all(sets:to_list(Participants),
                                      TxnKey, self()),
    NewUAMQ = queue:join(UAQ, UAMQ),
    new_tx(State#ch{unacked_message_q = NewUAMQ}).

rollback_and_notify(State = #ch{transaction_id = none}) ->
    notify_queues(State);
rollback_and_notify(State) ->
    notify_queues(internal_rollback(State)).

fold_per_queue(F, Acc0, UAQ) ->
    D = rabbit_misc:queue_fold(
          fun ({_DTag, _CTag, {QPid, MsgId}}, D) ->
                  %% dict:append would avoid the lists:reverse in
                  %% handle_message({recover, true}, ...). However, it
                  %% is significantly slower when going beyond a few
                  %% thousand elements.
                  rabbit_misc:dict_cons(QPid, MsgId, D)
          end, dict:new(), UAQ),
    dict:fold(fun (QPid, MsgIds, Acc) -> F(QPid, MsgIds, Acc) end,
              Acc0, D).

start_limiter(State = #ch{unacked_message_q = UAMQ, start_limiter_fun = SLF}) ->
    {ok, LPid} = SLF(queue:len(UAMQ)),
    ok = limit_queues(LPid, State),
    LPid.

notify_queues(#ch{consumer_mapping = Consumers}) ->
    rabbit_amqqueue:notify_down_all(consumer_queues(Consumers), self()).

unlimit_queues(State) ->
    ok = limit_queues(undefined, State),
    undefined.

limit_queues(LPid, #ch{consumer_mapping = Consumers}) ->
    rabbit_amqqueue:limit_all(consumer_queues(Consumers), self(), LPid).

consumer_queues(Consumers) ->
    [QPid || QueueName <-
                 sets:to_list(
                   dict:fold(fun (_ConsumerTag, QueueName, S) ->
                                     sets:add_element(QueueName, S)
                             end, sets:new(), Consumers)),
             case rabbit_amqqueue:lookup(QueueName) of
                 {ok, Q} -> QPid = Q#amqqueue.pid, true;
                 %% queue has been deleted in the meantime
                 {error, not_found} -> QPid = none, false
             end].

%% tell the limiter about the number of acks that have been received
%% for messages delivered to subscribed consumers, but not acks for
%% messages sent in a response to a basic.get (identified by their
%% 'none' consumer tag)
notify_limiter(undefined, _Acked) ->
    ok;
notify_limiter(LimiterPid, Acked) ->
    case rabbit_misc:queue_fold(fun ({_, none, _}, Acc) -> Acc;
                                    ({_, _, _}, Acc)    -> Acc + 1
                                end, 0, Acked) of
        0     -> ok;
        Count -> rabbit_limiter:ack(LimiterPid, Count)
    end.

is_message_persistent(Content) ->
    case rabbit_basic:is_message_persistent(Content) of
        {invalid, Other} ->
            rabbit_log:warning("Unknown delivery mode ~p - "
                               "treating as 1, non-persistent~n",
                               [Other]),
            false;
        IsPersistent when is_boolean(IsPersistent) ->
            IsPersistent
    end.

process_routing_result(unroutable, _QPids, XName, MsgSeqNo, Msg, State) ->
    ok = basic_return(Msg, State#ch.writer_pid, no_route),
    send_or_enqueue_ack(MsgSeqNo, undefined, XName, State);
process_routing_result(not_delivered, _QPids, XName, MsgSeqNo, Msg, State) ->
    ok = basic_return(Msg, State#ch.writer_pid, no_consumers),
    send_or_enqueue_ack(MsgSeqNo, undefined, XName, State);
process_routing_result(routed, [], XName, MsgSeqNo,  _Msg, State) ->
    send_or_enqueue_ack(MsgSeqNo, undefined, XName, State);
process_routing_result(routed, _QPids, _XName, undefined, _Msg, State) ->
    State;
process_routing_result(routed, QPids, XName, MsgSeqNo, _Msg,
                       State = #ch{queues_for_msg   = QFM,
                                   exchange_for_msg = EFM}) ->
    EFM1 = dict:store(MsgSeqNo, XName, EFM),
    QFM1 = dict:store(MsgSeqNo, sets:from_list(QPids), QFM),
    [maybe_monitor(QPid) || QPid <- QPids],
    State#ch{queues_for_msg = QFM1, exchange_for_msg = EFM1}.

lock_message(true, MsgStruct, State = #ch{unacked_message_q = UAMQ}) ->
    State#ch{unacked_message_q = queue:in(MsgStruct, UAMQ)};
lock_message(false, _MsgStruct, State) ->
    State.

internal_deliver(WriterPid, Notify, ConsumerTag, DeliveryTag,
                 {_QName, QPid, _MsgId, Redelivered,
                  #basic_message{exchange_name = ExchangeName,
                                 routing_key = RoutingKey,
                                 content = Content}}) ->
    M = #'basic.deliver'{consumer_tag = ConsumerTag,
                         delivery_tag = DeliveryTag,
                         redelivered = Redelivered,
                         exchange = ExchangeName#resource.name,
                         routing_key = RoutingKey},
    ok = case Notify of
             true  -> rabbit_writer:send_command_and_notify(
                        WriterPid, QPid, self(), M, Content);
             false -> rabbit_writer:send_command(WriterPid, M, Content)
         end.

terminate(State) ->
    stop_confirm_timer(State),
    pg_local:leave(rabbit_channels, self()),
    rabbit_event:notify(channel_closed, [{pid, self()}]).

infos(Items, State) -> [{Item, i(Item, State)} || Item <- Items].

i(pid,            _)                                 -> self();
i(connection,     #ch{reader_pid       = ReaderPid}) -> ReaderPid;
i(number,         #ch{channel          = Channel})   -> Channel;
i(user,           #ch{username         = Username})  -> Username;
i(vhost,          #ch{virtual_host     = VHost})     -> VHost;
i(transactional,  #ch{transaction_id   = TxnKey})    -> TxnKey =/= none;
i(confirm,        #ch{confirm_enabled  = CE,
                      confirm_multiple = CM})        -> case {CE, CM} of
                                                            {false, _} -> none;
                                                            {_, false} -> single;
                                                            {_, true}  -> multiple
                                                        end;
i(consumer_count, #ch{consumer_mapping = ConsumerMapping}) ->
    dict:size(ConsumerMapping);
i(unconfirmed,   #ch{unconfirmed = UC}) ->
    gb_sets:size(UC);
i(messages_unacknowledged, #ch{unacked_message_q = UAMQ,
                               uncommitted_ack_q = UAQ}) ->
    queue:len(UAMQ) + queue:len(UAQ);
i(acks_uncommitted, #ch{uncommitted_ack_q = UAQ}) ->
    queue:len(UAQ);
i(prefetch_count, #ch{limiter_pid = LimiterPid}) ->
    rabbit_limiter:get_limit(LimiterPid);
i(client_flow_blocked, #ch{limiter_pid = LimiterPid}) ->
    rabbit_limiter:is_blocked(LimiterPid);
i(Item, _) ->
    throw({bad_argument, Item}).

maybe_incr_stats(QXIncs, Measure, #ch{stats_timer = StatsTimer}) ->
    case rabbit_event:stats_level(StatsTimer) of
        fine -> [incr_stats(QX, Inc, Measure) || {QX, Inc} <- QXIncs];
        _    -> ok
    end.

incr_stats({QPid, _} = QX, Inc, Measure) ->
    maybe_monitor(QPid),
    update_measures(queue_exchange_stats, QX, Inc, Measure);
incr_stats(QPid, Inc, Measure) when is_pid(QPid) ->
    maybe_monitor(QPid),
    update_measures(queue_stats, QPid, Inc, Measure);
incr_stats(X, Inc, Measure) ->
    update_measures(exchange_stats, X, Inc, Measure).

maybe_monitor(QPid) ->
    case get({monitoring, QPid}) of
        undefined -> erlang:monitor(process, QPid),
                     put({monitoring, QPid}, true);
        _         -> ok
    end.

update_measures(Type, QX, Inc, Measure) ->
    Measures = case get({Type, QX}) of
                   undefined -> [];
                   D         -> D
               end,
    Cur = case orddict:find(Measure, Measures) of
              error   -> 0;
              {ok, C} -> C
          end,
    put({Type, QX},
        orddict:store(Measure, Cur + Inc, Measures)).

internal_emit_stats(State) ->
    internal_emit_stats(State, []).

internal_emit_stats(State = #ch{stats_timer = StatsTimer}, Extra) ->
    CoarseStats = infos(?STATISTICS_KEYS, State),
    case rabbit_event:stats_level(StatsTimer) of
        coarse ->
            rabbit_event:notify(channel_stats, Extra ++ CoarseStats);
        fine ->
            FineStats =
                [{channel_queue_stats,
                  [{QPid, Stats} || {{queue_stats, QPid}, Stats} <- get()]},
                 {channel_exchange_stats,
                  [{X, Stats} || {{exchange_stats, X}, Stats} <- get()]},
                 {channel_queue_exchange_stats,
                  [{QX, Stats} ||
                      {{queue_exchange_stats, QX}, Stats} <- get()]}],
            rabbit_event:notify(channel_stats,
                                Extra ++ CoarseStats ++ FineStats)
    end.

erase_queue_stats(QPid) ->
    erase({monitoring, QPid}),
    erase({queue_stats, QPid}),
    [erase({queue_exchange_stats, QX}) ||
        {{queue_exchange_stats, QX = {QPid0, _}}, _} <- get(), QPid =:= QPid0].

start_confirm_timer(State = #ch{confirm_tref = undefined}) ->
    {ok, TRef} = timer:apply_after(?FLUSH_MULTIPLE_ACKS_INTERVAL,
                                   ?MODULE, flush_multiple_acks, [self()]),
    State#ch{confirm_tref = TRef};
start_confirm_timer(State) ->
    State.

stop_confirm_timer(State = #ch{confirm_tref = undefined}) ->
    State;
stop_confirm_timer(State = #ch{confirm_tref = TRef}) ->
    {ok, cancel} = timer:cancel(TRef),
    State#ch{confirm_tref = undefined}.

flush_multiple(State = #ch{writer_pid    = WriterPid,
                           held_confirms = Cs}) ->
    case gb_sets:is_empty(Cs) of
        true  -> State#ch{confirm_tref = undefined};
        false -> [First | Rest] = gb_sets:to_list(Cs),
                 {Mult, Inds} = find_consecutive_sequence(First, Rest),
                 ok = rabbit_writer:send_command(
                        WriterPid,
                        #'basic.ack'{delivery_tag = Mult, multiple = true}),
                 ok = lists:foldl(
                        fun(T, ok) -> rabbit_writer:send_command(
                                        WriterPid,
                                        #'basic.ack'{delivery_tag = T})
                        end, ok, Inds),
                 State#ch{held_confirms = gb_sets:new(),
                          confirm_tref  = undefined}
    end.

%% Find longest sequence of consecutive numbers at the beginning.
find_consecutive_sequence(Last, []) ->
    {Last, []};
find_consecutive_sequence(Last, [N | Ns]) when N == (Last + 1) ->
    find_consecutive_sequence(N, Ns);
find_consecutive_sequence(Last, Ns) ->
    {Last, Ns}.<|MERGE_RESOLUTION|>--- conflicted
+++ resolved
@@ -49,13 +49,8 @@
              uncommitted_ack_q, unacked_message_q,
              username, virtual_host, most_recently_declared_queue,
              consumer_mapping, blocking, queue_collector_pid, stats_timer,
-<<<<<<< HEAD
              confirm_enabled, publish_seqno, confirm_multiple, confirm_tref,
-             held_confirms, unconfirmed, queues_for_msg}).
-=======
-             confirm_enabled, published_count, confirm_multiple, confirm_tref,
              held_confirms, unconfirmed, queues_for_msg, exchange_for_msg}).
->>>>>>> d1776fe5
 
 -define(MAX_PERMISSION_CACHE_SIZE, 12).
 
@@ -474,8 +469,9 @@
     State;
 send_or_enqueue_ack(_MsgSeqNo, _QPid, _EN, State = #ch{confirm_enabled = false}) ->
     State;
-<<<<<<< HEAD
-send_or_enqueue_ack(MsgSeqNo, QPid, State = #ch{confirm_multiple = false}) ->
+send_or_enqueue_ack(MsgSeqNo, QPid, ExchangeName,
+                    State = #ch{confirm_multiple = false}) ->
+    maybe_incr_confirm_queue_stats(QPid, ExchangeName, State),
     do_if_unconfirmed(MsgSeqNo, QPid,
                       fun(MSN, State1 = #ch{writer_pid = WriterPid}) ->
                               ok = rabbit_writer:send_command(
@@ -483,35 +479,14 @@
                                        delivery_tag = MSN}),
                               State1
                       end, State);
-send_or_enqueue_ack(MsgSeqNo, QPid, State = #ch{confirm_multiple = true}) ->
+send_or_enqueue_ack(MsgSeqNo, QPid, ExchangeName,
+                    State = #ch{confirm_multiple = true}) ->
+    maybe_incr_confirm_queue_stats(QPid, ExchangeName, State),
     do_if_unconfirmed(MsgSeqNo, QPid,
                       fun(MSN, State1 = #ch{held_confirms = As}) ->
                               start_confirm_timer(
                                 State1#ch{held_confirms = gb_sets:add(MSN, As)})
                       end, State).
-=======
-send_or_enqueue_ack(MsgSeqNo, QPid, ExchangeName,
-                    State = #ch{confirm_multiple = false}) ->
-    maybe_incr_confirm_queue_stats(QPid, ExchangeName, State),
-    do_if_unconfirmed(
-      MsgSeqNo, QPid,
-      fun(MSN, State1 = #ch{writer_pid = WriterPid}) ->
-              ok = rabbit_writer:send_command(
-                     WriterPid, #'basic.ack'{delivery_tag = MSN}),
-              maybe_incr_stats([{ExchangeName, 1}], confirm, State1),
-              State1
-      end, State);
-send_or_enqueue_ack(MsgSeqNo, QPid, ExchangeName,
-                    State = #ch{confirm_multiple = true}) ->
-    maybe_incr_confirm_queue_stats(QPid, ExchangeName, State),
-    do_if_unconfirmed(
-      MsgSeqNo, QPid,
-      fun(MSN, State1 = #ch{held_confirms = As}) ->
-              maybe_incr_stats([{ExchangeName, 1}], confirm, State1),
-              start_confirm_timer(
-                State1#ch{held_confirms = gb_sets:add(MSN, As)})
-      end, State).
->>>>>>> d1776fe5
 
 maybe_incr_confirm_queue_stats(QPid, ExchangeName, State) ->
     case QPid of
