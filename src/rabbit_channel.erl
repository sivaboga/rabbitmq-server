%%   The contents of this file are subject to the Mozilla Public Licenses
%%   Version 1.1 (the "License"); you may not use this file except in
%%   compliance with the License. You may obtain a copy of the License at
%%   http://www.mozilla.org/MPL/
%%
%%   Software distributed under the License is distributed on an "AS IS"
%%   basis, WITHOUT WARRANTY OF ANY KIND, either express or implied. See the
%%   License for the specific language governing rights and limitations
%%   under the License.
%%
%%   The Original Code is RabbitMQ.
%%
%%   The Initial Developers of the Original Code are LShift Ltd.,
%%   Cohesive Financial Technologies LLC., and Rabbit Technologies Ltd.
%%
%%   Portions created by LShift Ltd., Cohesive Financial Technologies
%%   LLC., and Rabbit Technologies Ltd. are Copyright (C) 2007-2008
%%   LShift Ltd., Cohesive Financial Technologies LLC., and Rabbit
%%   Technologies Ltd.;
%%
%%   All Rights Reserved.
%%
%%   Contributor(s): ______________________________________.
%%

-module(rabbit_channel).
-include("rabbit_framing.hrl").
-include("rabbit.hrl").

-export([start_link/4, do/2, do/3, shutdown/1]).
-export([send_command/2, deliver/4, conserve_memory/2]).

%% callbacks
-export([init/2, handle_message/2]).

-record(ch, {state, proxy_pid, reader_pid, writer_pid,
             transaction_id, tx_participants, next_tag,
             uncommitted_ack_q, unacked_message_q,
             username, virtual_host,
             most_recently_declared_queue, consumer_mapping}).

%%----------------------------------------------------------------------------

-ifdef(use_specs).

-spec(start_link/4 :: (pid(), pid(), username(), vhost()) -> pid()).
-spec(do/2 :: (pid(), amqp_method()) -> 'ok').
-spec(do/3 :: (pid(), amqp_method(), maybe(content())) -> 'ok').
-spec(shutdown/1 :: (pid()) -> 'ok').
-spec(send_command/2 :: (pid(), amqp_method()) -> 'ok').
-spec(deliver/4 :: (pid(), ctag(), bool(), msg()) -> 'ok').
-spec(conserve_memory/2 :: (pid(), bool()) -> 'ok').

-endif.

%%----------------------------------------------------------------------------

start_link(ReaderPid, WriterPid, Username, VHost) ->
    buffering_proxy:start_link(?MODULE, [ReaderPid, WriterPid,
                                         Username, VHost]).

do(Pid, Method) ->
    do(Pid, Method, none).

do(Pid, Method, Content) ->
    Pid ! {method, Method, Content},
    ok.

shutdown(Pid) ->
    Pid ! terminate,
    ok.

send_command(Pid, Msg) ->
    Pid ! {command, Msg},
    ok.

deliver(Pid, ConsumerTag, AckRequired, Msg) ->
    Pid ! {deliver, ConsumerTag, AckRequired, Msg},
    ok.

conserve_memory(Pid, Conserve) ->
    Pid ! {conserve_memory, Conserve},
    ok.

%%---------------------------------------------------------------------------

init(ProxyPid, [ReaderPid, WriterPid, Username, VHost]) ->
    process_flag(trap_exit, true),
    link(WriterPid),
    %% this is bypassing the proxy so alarms can "jump the queue" and
    %% be handled promptly
    rabbit_alarm:register(self(), {?MODULE, conserve_memory, []}),
    #ch{state                   = starting,
        proxy_pid               = ProxyPid,
        reader_pid              = ReaderPid,
        writer_pid              = WriterPid,
        transaction_id          = none,
        tx_participants         = sets:new(),
        next_tag                = 1,
        uncommitted_ack_q       = queue:new(),
        unacked_message_q       = queue:new(),
        username                = Username,
        virtual_host            = VHost,
        most_recently_declared_queue = <<>>,
        consumer_mapping        = dict:new()}.

handle_message({method, Method, Content}, State) ->
    case (catch handle_method(Method, Content, State)) of
        {reply, Reply, NewState} ->
            ok = rabbit_writer:send_command(NewState#ch.writer_pid, Reply),
            NewState;
        {noreply, NewState} ->
            NewState;
        stop ->
            exit(normal);
        {'EXIT', {amqp, Error, Explanation, none}} ->
            terminate({amqp, Error, Explanation,
                       rabbit_misc:method_record_type(Method)},
                      State);
        {'EXIT', Reason} ->
            terminate(Reason, State)
    end;

handle_message(terminate, State) ->
    terminate(normal, State);

handle_message({command, Msg}, State = #ch{writer_pid = WriterPid}) ->
    ok = rabbit_writer:send_command(WriterPid, Msg),
    State;

handle_message({deliver, ConsumerTag, AckRequired, Msg},
               State = #ch{proxy_pid = ProxyPid,
                           writer_pid = WriterPid,
                           next_tag = DeliveryTag}) ->
    State1 = lock_message(AckRequired, {DeliveryTag, ConsumerTag, Msg}, State),
    ok = internal_deliver(WriterPid, ProxyPid,
                          true, ConsumerTag, DeliveryTag, Msg),
    State1#ch{next_tag = DeliveryTag + 1};

handle_message({conserve_memory, Conserve}, State) ->
    ok = rabbit_writer:send_command(
           State#ch.writer_pid, #'channel.flow'{active = not(Conserve)}),
    State;

handle_message({'EXIT', _Pid, Reason}, State) ->
    terminate(Reason, State);

handle_message(Other, State) ->
    terminate({unexpected_channel_message, Other}, State).

%%---------------------------------------------------------------------------

terminate(Reason, State = #ch{writer_pid = WriterPid}) ->
    Res = notify_queues(internal_rollback(State)),
    case Reason of
        normal -> ok = Res;
        _      -> ok
    end,
    rabbit_writer:shutdown(WriterPid),
    exit(Reason).

return_ok(State, true, _Msg)  -> {noreply, State};
return_ok(State, false, Msg)  -> {reply, Msg, State}.

ok_msg(true, _Msg) -> undefined;
ok_msg(false, Msg) -> Msg.

return_queue_declare_ok(State, NoWait, Q) ->
    NewState = State#ch{most_recently_declared_queue =
                        (Q#amqqueue.name)#resource.name},
    case NoWait of
        true  -> {noreply, NewState};
        false ->
            {ok, ActualName, MessageCount, ConsumerCount} =
                rabbit_misc:with_exit_handler(
                  fun () -> {ok, Q#amqqueue.name, 0, 0} end,
                  fun () -> rabbit_amqqueue:stat(Q) end),
            Reply = #'queue.declare_ok'{queue = ActualName#resource.name,
                                        message_count = MessageCount,
                                        consumer_count = ConsumerCount},
            {reply, Reply, NewState}
    end.

expand_queue_name_shortcut(<<>>, #ch{ most_recently_declared_queue = <<>> }) ->
    rabbit_misc:protocol_error(
      not_allowed, "no previously declared queue", []);
expand_queue_name_shortcut(<<>>, #ch{ virtual_host = VHostPath,
                                      most_recently_declared_queue = MRDQ }) ->
    rabbit_misc:r(VHostPath, queue, MRDQ);
expand_queue_name_shortcut(QueueNameBin, #ch{ virtual_host = VHostPath }) ->
    rabbit_misc:r(VHostPath, queue, QueueNameBin).

expand_routing_key_shortcut(<<>>, <<>>,
                            #ch{ most_recently_declared_queue = <<>> }) ->
    rabbit_misc:protocol_error(
      not_allowed, "no previously declared queue", []);
expand_routing_key_shortcut(<<>>, <<>>,
                            #ch{ most_recently_declared_queue = MRDQ }) ->
    MRDQ;
expand_routing_key_shortcut(_QueueNameBin, RoutingKey, _State) ->
    RoutingKey.

die_precondition_failed(Fmt, Params) ->
    %% FIXME: 406 should be replaced with precondition_failed when we
    %% move to AMQP spec >=8.1
    rabbit_misc:protocol_error({false, 406, <<"PRECONDITION_FAILED">>},
                               Fmt, Params).

%% check that an exchange/queue name does not contain the reserved
%% "amq."  prefix.
%%
%% One, quite reasonable, interpretation of the spec, taken by the
%% QPid M1 Java client, is that the exclusion of "amq." prefixed names
%% only applies on actual creation, and not in the cases where the
%% entity already exists. This is how we use this function in the code
%% below. However, AMQP JIRA 123 changes that in 0-10, and possibly
%% 0-9SP1, making it illegal to attempt to declare an exchange/queue
%% with an amq.* name when passive=false. So this will need
%% revisiting.
%%
%% TODO: enforce other constraints on name. See AMQP JIRA 69.
check_name(Kind, NameBin = <<"amq.", _/binary>>) ->
    rabbit_misc:protocol_error(
      access_refused,
      "~s name '~s' contains reserved prefix 'amq.*'",[Kind, NameBin]);
check_name(_Kind, NameBin) ->
    NameBin.

handle_method(#'channel.open'{}, _, State = #ch{state = starting}) ->
    {reply, #'channel.open_ok'{}, State#ch{state = running}};

handle_method(#'channel.open'{}, _, _State) ->
    rabbit_misc:protocol_error(
      command_invalid, "second 'channel.open' seen", []);

handle_method(_Method, _, #ch{state = starting}) ->
    rabbit_misc:protocol_error(channel_error, "expected 'channel.open'", []);

handle_method(#'channel.close'{}, _, State = #ch{writer_pid = WriterPid}) ->
    ok = notify_queues(internal_rollback(State)),
    ok = rabbit_writer:send_command(WriterPid, #'channel.close_ok'{}),
    ok = rabbit_writer:shutdown(WriterPid),
    stop;

handle_method(#'access.request'{},_, State) ->
    {reply, #'access.request_ok'{ticket = 1}, State};

handle_method(#'basic.publish'{exchange = ExchangeNameBin,
                               routing_key = RoutingKey,
                               mandatory = Mandatory,
                               immediate = Immediate},
              Content, State = #ch{ virtual_host = VHostPath}) ->
    ExchangeName = rabbit_misc:r(VHostPath, exchange, ExchangeNameBin),
    Exchange = rabbit_exchange:lookup_or_die(ExchangeName),
    %% We decode the content's properties here because we're almost
    %% certain to want to look at delivery-mode and priority.
    DecodedContent = rabbit_binary_parser:ensure_content_decoded(Content),
    PersistentKey = case is_message_persistent(DecodedContent) of
                        true  -> rabbit_misc:guid();
                        false -> none
                    end,
    {noreply, publish(Mandatory, Immediate,
                      #basic_message{exchange_name  = ExchangeName,
                                     routing_key    = RoutingKey,
                                     content        = DecodedContent,
                                     persistent_key = PersistentKey},
                      rabbit_exchange:route(Exchange, RoutingKey), State)};

handle_method(#'basic.ack'{delivery_tag = DeliveryTag,
                           multiple = Multiple},
              _, State = #ch{transaction_id = TxnKey,
                             next_tag = NextDeliveryTag,
                             unacked_message_q = UAMQ}) ->
    if DeliveryTag >= NextDeliveryTag ->
            rabbit_misc:protocol_error(
              command_invalid, "unknown delivery tag ~w", [DeliveryTag]);
       true -> ok
    end,
    {Acked, Remaining} = collect_acks(UAMQ, DeliveryTag, Multiple),
    Participants = ack(State#ch.proxy_pid, TxnKey, Acked),
    {noreply, case TxnKey of
                  none -> State#ch{unacked_message_q = Remaining};
                  _    -> NewUAQ = queue:join(State#ch.uncommitted_ack_q,
                                              Acked),
                          add_tx_participants(
                            Participants,
                            State#ch{unacked_message_q = Remaining,
                                     uncommitted_ack_q = NewUAQ})
              end};

handle_method(#'basic.get'{queue = QueueNameBin,
                           no_ack = NoAck},
              _, State = #ch{ proxy_pid = ProxyPid, writer_pid = WriterPid,
                              next_tag = DeliveryTag }) ->
    QueueName = expand_queue_name_shortcut(QueueNameBin, State),
    case rabbit_amqqueue:with_or_die(
           QueueName,
           fun (Q) -> rabbit_amqqueue:basic_get(Q, ProxyPid, NoAck) end) of
        {ok, MessageCount,
         Msg = {_QName, _QPid, _MsgId, Redelivered,
                #basic_message{exchange_name = ExchangeName,
                               routing_key = RoutingKey,
                               content = Content}}} ->
            State1 = lock_message(not(NoAck), {DeliveryTag, none, Msg}, State),
            ok = rabbit_writer:send_command(
                   WriterPid,
                   #'basic.get_ok'{delivery_tag = DeliveryTag,
                                   redelivered = Redelivered,
                                   exchange = ExchangeName#resource.name,
                                   routing_key = RoutingKey,
                                   message_count = MessageCount},
                   Content),
            {noreply, State1#ch{next_tag = DeliveryTag + 1}};
        empty ->
            {reply, #'basic.get_empty'{cluster_id = <<>>}, State}
    end;

handle_method(#'basic.consume'{queue = QueueNameBin,
                               consumer_tag = ConsumerTag,
                               no_local = _, % FIXME: implement
                               no_ack = NoAck,
                               exclusive = ExclusiveConsume,
                               nowait = NoWait},
              _, State = #ch{ proxy_pid = ProxyPid,
                              reader_pid = ReaderPid,
                              consumer_mapping = ConsumerMapping }) ->
    case dict:find(ConsumerTag, ConsumerMapping) of
        error ->
            QueueName = expand_queue_name_shortcut(QueueNameBin, State),
            ActualConsumerTag =
                case ConsumerTag of
                    <<>>  -> rabbit_misc:binstring_guid("amq.ctag");
                    Other -> Other
                end,

            %% In order to ensure that the consume_ok gets sent before
            %% any messages are sent to the consumer, we get the queue
            %% process to send the consume_ok on our behalf.
            case rabbit_amqqueue:with_or_die(
                   QueueName,
                   fun (Q) ->
                           rabbit_amqqueue:basic_consume(
                             Q, NoAck, ReaderPid, ProxyPid,
                             ActualConsumerTag, ExclusiveConsume,
                             ok_msg(NoWait, #'basic.consume_ok'{
                                      consumer_tag = ActualConsumerTag}))
                   end) of
                ok ->
                    {noreply, State#ch{consumer_mapping =
                                       dict:store(ActualConsumerTag,
                                                  QueueName,
                                                  ConsumerMapping)}};
                {error, queue_owned_by_another_connection} ->
                    %% The spec is silent on which exception to use
                    %% here. This seems reasonable?
                    %% FIXME: check this

                    rabbit_misc:protocol_error(
                      resource_locked, "~s owned by another connection",
                      [rabbit_misc:rs(QueueName)]);
                {error, exclusive_consume_unavailable} ->
                    rabbit_misc:protocol_error(
                      access_refused, "~s in exclusive use",
                      [rabbit_misc:rs(QueueName)])
            end;
        {ok, _} ->
            %% Attempted reuse of consumer tag.
            rabbit_misc:protocol_error(
              not_allowed, "attempt to reuse consumer tag '~s'", [ConsumerTag])
    end;

handle_method(#'basic.cancel'{consumer_tag = ConsumerTag,
                              nowait = NoWait},
              _, State = #ch{ proxy_pid = ProxyPid,
                              consumer_mapping = ConsumerMapping }) ->
    OkMsg = #'basic.cancel_ok'{consumer_tag = ConsumerTag},
    case dict:find(ConsumerTag, ConsumerMapping) of
        error ->
            %% Spec requires we ignore this situation.
            return_ok(State, NoWait, OkMsg);
        {ok, QueueName} ->
            NewState = State#ch{consumer_mapping =
                                dict:erase(ConsumerTag,
                                           ConsumerMapping)},
            case rabbit_amqqueue:with(
                   QueueName,
                   fun (Q) ->
                           %% In order to ensure that no more messages
                           %% are sent to the consumer after the
                           %% cancel_ok has been sent, we get the
                           %% queue process to send the cancel_ok on
                           %% our behalf. If we were sending the
                           %% cancel_ok ourselves it might overtake a
                           %% message sent previously by the queue.
                           rabbit_amqqueue:basic_cancel(
                             Q, ProxyPid, ConsumerTag,
                             ok_msg(NoWait, #'basic.cancel_ok'{
                                      consumer_tag = ConsumerTag}))
                   end) of
                ok ->
                    {noreply, NewState};
                {error, not_found} ->
                    %% Spec requires we ignore this situation.
                    return_ok(NewState, NoWait, OkMsg)
            end
    end;

handle_method(#'basic.qos'{}, _, State) ->
    %% FIXME: Need to implement QOS
    {reply, #'basic.qos_ok'{}, State};

handle_method(#'basic.recover'{requeue = true},
              _, State = #ch{ transaction_id = none,
                              proxy_pid = ProxyPid,
                              unacked_message_q = UAMQ }) ->
    ok = fold_per_queue(
           fun (QPid, MsgIds, ok) ->
                   %% The Qpid python test suite incorrectly assumes
                   %% that messages will be requeued in their original
                   %% order. To keep it happy we reverse the id list
                   %% since we are given them in reverse order.
                   rabbit_amqqueue:requeue(
                     QPid, lists:reverse(MsgIds), ProxyPid)
           end, ok, UAMQ),
    %% No answer required, apparently!
    {noreply, State#ch{unacked_message_q = queue:new()}};

handle_method(#'basic.recover'{requeue = false},
              _, State = #ch{ transaction_id = none,
                              proxy_pid = ProxyPid,
                              writer_pid = WriterPid,
                              unacked_message_q = UAMQ }) ->
    lists:foreach(
      fun ({_DeliveryTag, none, _Msg}) ->
              %% Was sent as a basic.get_ok. Don't redeliver
              %% it. FIXME: appropriate?
              ok;
          ({DeliveryTag, ConsumerTag,
            {QName, QPid, MsgId, _Redelivered, Message}}) ->
              %% Was sent as a proper consumer delivery.  Resend it as
              %% before.
              %%
              %% FIXME: What should happen if the consumer's been
              %% cancelled since?
              %%
              %% FIXME: should we allocate a fresh DeliveryTag?
              ok = internal_deliver(
                     WriterPid, ProxyPid,
                     false, ConsumerTag, DeliveryTag,
                     {QName, QPid, MsgId, true, Message})
      end, queue:to_list(UAMQ)),
    %% No answer required, apparently!
    {noreply, State};

handle_method(#'basic.recover'{}, _, _State) ->
    rabbit_misc:protocol_error(
      not_allowed, "attempt to recover a transactional channel",[]);

handle_method(#'exchange.declare'{exchange = ExchangeNameBin,
                                  type = TypeNameBin,
                                  passive = false,
                                  durable = Durable,
                                  auto_delete = AutoDelete,
                                  internal = false,
                                  nowait = NoWait,
                                  arguments = Args},
              _, State = #ch{ virtual_host = VHostPath }) ->
    CheckedType = rabbit_exchange:check_type(TypeNameBin),
    ExchangeName = rabbit_misc:r(VHostPath, exchange, ExchangeNameBin),
    X = case rabbit_exchange:lookup(ExchangeName) of
            {ok, FoundX} -> FoundX;
            {error, not_found} ->
                check_name('exchange', ExchangeNameBin),
                rabbit_exchange:declare(ExchangeName,
                                        CheckedType,
                                        Durable,
                                        AutoDelete,
                                        Args)
        end,
    ok = rabbit_exchange:assert_type(X, CheckedType),
    return_ok(State, NoWait, #'exchange.declare_ok'{});

handle_method(#'exchange.declare'{exchange = ExchangeNameBin,
                                  type = TypeNameBin,
                                  passive = true,
                                  nowait = NoWait},
              _, State = #ch{ virtual_host = VHostPath }) ->
    ExchangeName = rabbit_misc:r(VHostPath, exchange, ExchangeNameBin),
    X = rabbit_exchange:lookup_or_die(ExchangeName),
    ok = rabbit_exchange:assert_type(X, rabbit_exchange:check_type(TypeNameBin)),
    return_ok(State, NoWait, #'exchange.declare_ok'{});

handle_method(#'exchange.delete'{exchange = ExchangeNameBin,
                                 if_unused = IfUnused,
                                 nowait = NoWait},
              _, State = #ch { virtual_host = VHostPath }) ->
    ExchangeName = rabbit_misc:r(VHostPath, exchange, ExchangeNameBin),
    case rabbit_exchange:delete(ExchangeName, IfUnused) of
        {error, not_found} ->
            rabbit_misc:protocol_error(
              not_found, "no ~s", [rabbit_misc:rs(ExchangeName)]);
        {error, in_use} ->
            die_precondition_failed(
              "~s in use", [rabbit_misc:rs(ExchangeName)]);
        ok ->
            return_ok(State, NoWait,  #'exchange.delete_ok'{})
    end;

handle_method(#'queue.declare'{queue = QueueNameBin,
                               passive = false,
                               durable = Durable,
                               exclusive = ExclusiveDeclare,
                               auto_delete = AutoDelete,
                               nowait = NoWait,
                               arguments = Args},
              _, State = #ch { virtual_host = VHostPath,
                               reader_pid = ReaderPid }) ->
    %% FIXME: atomic create&claim
    Finish =
        fun (Q) ->
                if ExclusiveDeclare ->
                        case rabbit_amqqueue:claim_queue(Q, ReaderPid) of
                            locked ->
                                %% AMQP 0-8 doesn't say which
                                %% exception to use, so we mimic QPid
                                %% here.
                                rabbit_misc:protocol_error(
                                  resource_locked,
                                  "cannot obtain exclusive access to locked ~s",
                                  [rabbit_misc:rs(Q#amqqueue.name)]);
                            ok -> ok
                        end;
                   true ->
                        ok
                end,
                Q
        end,
    Q = case rabbit_amqqueue:with(
               rabbit_misc:r(VHostPath, queue, QueueNameBin),
               Finish) of
            {error, not_found} ->
                ActualNameBin =
                    case QueueNameBin of
                        <<>>  -> rabbit_misc:binstring_guid("amq.gen");
                        Other -> check_name('queue', Other)
                    end,
                QueueName = rabbit_misc:r(VHostPath, queue, ActualNameBin),
                Finish(rabbit_amqqueue:declare(QueueName,
                                               Durable, AutoDelete, Args));
            Other -> Other
        end,
    return_queue_declare_ok(State, NoWait, Q);

handle_method(#'queue.declare'{queue = QueueNameBin,
                               passive = true,
                               nowait = NoWait},
              _, State = #ch{ virtual_host = VHostPath }) ->
    QueueName = rabbit_misc:r(VHostPath, queue, QueueNameBin),
    Q = rabbit_amqqueue:with_or_die(QueueName, fun (Q) -> Q end),
    return_queue_declare_ok(State, NoWait, Q);

handle_method(#'queue.delete'{queue = QueueNameBin,
                              if_unused = IfUnused,
                              if_empty = IfEmpty,
                              nowait = NoWait
                             },
              _, State) ->
    QueueName = expand_queue_name_shortcut(QueueNameBin, State),
    case rabbit_amqqueue:with_or_die(
           QueueName,
           fun (Q) -> rabbit_amqqueue:delete(Q, IfUnused, IfEmpty) end) of
        {error, in_use} ->
            die_precondition_failed(
              "~s in use", [rabbit_misc:rs(QueueName)]);
        {error, not_empty} ->
            die_precondition_failed(
              "~s not empty", [rabbit_misc:rs(QueueName)]);
        {ok, PurgedMessageCount} ->
            return_ok(State, NoWait,
                      #'queue.delete_ok'{
                               message_count = PurgedMessageCount})
    end;

handle_method(#'queue.bind'{queue = QueueNameBin,
                            exchange = ExchangeNameBin,
                            routing_key = RoutingKey,
                            nowait = NoWait,
<<<<<<< HEAD
                            arguments = Arguments},
              _, State = #ch{ virtual_host = VHostPath }) ->
    %% FIXME: connection exception (!) on failure?? (see rule named "failure" in spec-XML)
    %% FIXME: don't allow binding to internal exchanges - including the one named "" !
    QueueName = expand_queue_name_shortcut(QueueNameBin, State),
    ActualRoutingKey = expand_routing_key_shortcut(QueueNameBin, RoutingKey,
                                                   State),
    ExchangeName = rabbit_misc:r(VHostPath, exchange, ExchangeNameBin),
    case rabbit_exchange:add_binding(ExchangeName, QueueName,
                                     ActualRoutingKey, Arguments) of
        {error, queue_not_found} ->
            rabbit_misc:protocol_error(
              not_found, "no ~s", [rabbit_misc:rs(QueueName)]);
        {error, exchange_not_found} ->
            rabbit_misc:protocol_error(
              not_found, "no ~s", [rabbit_misc:rs(ExchangeName)]);
        {error, durability_settings_incompatible} ->
            rabbit_misc:protocol_error(
              not_allowed, "durability settings of ~s incompatible with ~s",
              [rabbit_misc:rs(QueueName), rabbit_misc:rs(ExchangeName)]);
        ok ->
            return_ok(State, NoWait, #'queue.bind_ok'{})
    end;
=======
                            arguments = Arguments}, _, State) ->
    binding_action(fun rabbit_amqqueue:add_binding/4, ExchangeNameBin, 
                   QueueNameBin, RoutingKey, Arguments, #'queue.bind_ok'{},
                   NoWait, State);

handle_method(#'queue.unbind'{queue = QueueNameBin,
                              exchange = ExchangeNameBin,
                              routing_key = RoutingKey,
                              arguments = Arguments}, _, State) ->
    binding_action(fun rabbit_amqqueue:delete_binding/4, ExchangeNameBin, 
                   QueueNameBin, RoutingKey, Arguments, #'queue.unbind_ok'{},
                   false, State);
>>>>>>> 18f49542

handle_method(#'queue.purge'{queue = QueueNameBin,
                             nowait = NoWait},
              _, State) ->
    QueueName = expand_queue_name_shortcut(QueueNameBin, State),
    {ok, PurgedMessageCount} = rabbit_amqqueue:with_or_die(
                                 QueueName,
                                 fun (Q) -> rabbit_amqqueue:purge(Q) end),
    return_ok(State, NoWait,
              #'queue.purge_ok'{message_count = PurgedMessageCount});

handle_method(#'tx.select'{}, _, State = #ch{transaction_id = none}) ->
    {reply, #'tx.select_ok'{}, new_tx(State)};

handle_method(#'tx.select'{}, _, State) ->
    {reply, #'tx.select_ok'{}, State};

handle_method(#'tx.commit'{}, _, #ch{transaction_id = none}) ->
    rabbit_misc:protocol_error(
      not_allowed, "channel is not transactional", []);

handle_method(#'tx.commit'{}, _, State) ->
    {reply, #'tx.commit_ok'{}, internal_commit(State)};

handle_method(#'tx.rollback'{}, _, #ch{transaction_id = none}) ->
    rabbit_misc:protocol_error(
      not_allowed, "channel is not transactional", []);

handle_method(#'tx.rollback'{}, _, State) ->
    {reply, #'tx.rollback_ok'{}, internal_rollback(State)};

handle_method(#'channel.flow'{active = _}, _, State) ->
    %% FIXME: implement
    {reply, #'channel.flow_ok'{active = true}, State};

handle_method(#'channel.flow_ok'{active = _}, _, State) ->
    %% TODO: We may want to correlate this to channel.flow messages we
    %% have sent, and complain if we get an unsolicited
    %% channel.flow_ok, or the client refuses our flow request.
    {noreply, State};

handle_method(_MethodRecord, _Content, _State) ->
    rabbit_misc:protocol_error(
      command_invalid, "unimplemented method", []).

%%----------------------------------------------------------------------------

binding_action(Fun, ExchangeNameBin, QueueNameBin, RoutingKey, Arguments,
               ReturnMethod, NoWait, State = #ch{virtual_host = VHostPath}) ->
    %% FIXME: connection exception (!) on failure?? 
    %% (see rule named "failure" in spec-XML)
    %% FIXME: don't allow binding to internal exchanges - 
    %% including the one named "" !
    QueueName = expand_queue_name_shortcut(QueueNameBin, State),
    ActualRoutingKey = expand_routing_key_shortcut(QueueNameBin, RoutingKey,
                                                   State),
    ExchangeName = rabbit_misc:r(VHostPath, exchange, ExchangeNameBin),
    case Fun(QueueName, ExchangeName, ActualRoutingKey, Arguments) of
        {error, queue_not_found} ->
            rabbit_misc:protocol_error(
              not_found, "no ~s", [rabbit_misc:rs(QueueName)]);
        {error, exchange_not_found} ->
            rabbit_misc:protocol_error(
              not_found, "no ~s", [rabbit_misc:rs(ExchangeName)]);
        {error, binding_not_found} ->
            rabbit_misc:protocol_error(
              not_found, "no binding ~s between ~s and ~s",
              [RoutingKey, rabbit_misc:rs(ExchangeName),
               rabbit_misc:rs(QueueName)]);
        {error, durability_settings_incompatible} ->
            rabbit_misc:protocol_error(
              not_allowed, "durability settings of ~s incompatible with ~s",
              [rabbit_misc:rs(QueueName), rabbit_misc:rs(ExchangeName)]);
        {ok, _BindingCount} ->
            return_ok(State, NoWait, ReturnMethod)
    end.

publish(Mandatory, Immediate, Message, QPids,
        State = #ch{transaction_id = TxnKey, writer_pid = WriterPid}) ->
    Handled = deliver(QPids, Mandatory, Immediate, TxnKey,
                      Message, WriterPid),
    case TxnKey of
        none -> State;
        _    -> add_tx_participants(Handled, State)
    end.

deliver(QPids, Mandatory, Immediate, Txn, Message, WriterPid) ->
    case rabbit_router:deliver(QPids, Mandatory, Immediate, Txn, Message) of
        {ok, DeliveredQPids}   -> DeliveredQPids;
        {error, unroutable}    ->
            %% FIXME: 312 should be replaced by the ?NO_ROUTE
            %% definition, when we move to >=0-9
            ok = basic_return(Message, WriterPid, 312, <<"unroutable">>),
            [];
        {error, not_delivered} ->
            %% FIXME: 313 should be replaced by the ?NO_CONSUMERS
            %% definition, when we move to >=0-9
            ok = basic_return(Message, WriterPid, 313, <<"not_delivered">>),
            []
    end.

basic_return(#basic_message{exchange_name = ExchangeName,
                            routing_key   = RoutingKey,
                            content       = Content},
             WriterPid, ReplyCode, ReplyText) ->
    ok = rabbit_writer:send_command(
           WriterPid,
           #'basic.return'{reply_code  = ReplyCode,
                           reply_text  = ReplyText,
                           exchange    = ExchangeName#resource.name,
                           routing_key = RoutingKey},
           Content).

collect_acks(Q, 0, true) ->
    {Q, queue:new()};
collect_acks(Q, DeliveryTag, Multiple) ->
    collect_acks(queue:new(), queue:new(), Q, DeliveryTag, Multiple).

collect_acks(ToAcc, PrefixAcc, Q, DeliveryTag, Multiple) ->
    case queue:out(Q) of
        {{value, UnackedMsg = {CurrentDeliveryTag, _ConsumerTag, _Msg}},
         QTail} ->
            if CurrentDeliveryTag == DeliveryTag ->
                    {queue:in(UnackedMsg, ToAcc), queue:join(PrefixAcc, QTail)};
               Multiple ->
                    collect_acks(queue:in(UnackedMsg, ToAcc), PrefixAcc,
                                 QTail, DeliveryTag, Multiple);
               true ->
                    collect_acks(ToAcc, queue:in(UnackedMsg, PrefixAcc),
                                 QTail, DeliveryTag, Multiple)
            end;
        {empty, _} ->
            {ToAcc, PrefixAcc}
    end.

add_tx_participants(MoreP, State = #ch{tx_participants = Participants}) ->
    State#ch{tx_participants = sets:union(Participants,
                                          sets:from_list(MoreP))}.

ack(ProxyPid, TxnKey, UAQ) ->
    fold_per_queue(
      fun (QPid, MsgIds, L) ->
              ok = rabbit_amqqueue:ack(QPid, TxnKey, MsgIds, ProxyPid),
              [QPid | L]
      end, [], UAQ).

make_tx_id() -> rabbit_misc:guid().

new_tx(State) ->
    State#ch{transaction_id    = make_tx_id(),
             tx_participants   = sets:new(),
             uncommitted_ack_q = queue:new()}.

internal_commit(State = #ch{transaction_id = TxnKey,
                            tx_participants = Participants}) ->
    case rabbit_amqqueue:commit_all(sets:to_list(Participants),
                                    TxnKey) of
        ok              -> new_tx(State);
        {error, Errors} -> rabbit_misc:protocol_error(
                             internal_error, "commit failed: ~w", [Errors])
    end.

internal_rollback(State = #ch{transaction_id = TxnKey,
                              tx_participants = Participants,
                              uncommitted_ack_q = UAQ,
                              unacked_message_q = UAMQ}) ->
    ?LOGDEBUG("rollback ~p~n  - ~p acks uncommitted, ~p messages unacked~n",
              [self(),
               queue:len(UAQ),
               queue:len(UAMQ)]),
    case rabbit_amqqueue:rollback_all(sets:to_list(Participants),
                                      TxnKey) of
        ok              -> NewUAMQ = queue:join(UAQ, UAMQ),
                           new_tx(State#ch{unacked_message_q = NewUAMQ});
        {error, Errors} -> rabbit_misc:protocol_error(
                             internal_error, "rollback failed: ~w", [Errors])
    end.

fold_per_queue(F, Acc0, UAQ) ->
    D = lists:foldl(
          fun ({_DTag, _CTag,
                {_QName, QPid, MsgId, _Redelivered, _Message}}, D) ->
                  %% dict:append would be simpler and avoid the
                  %% lists:reverse in handle_message({recover, true},
                  %% ...). However, it is significantly slower when
                  %% going beyond a few thousand elements.
                  dict:update(QPid,
                              fun (MsgIds) -> [MsgId | MsgIds] end,
                              [MsgId],
                              D)
          end, dict:new(), queue:to_list(UAQ)),
    dict:fold(fun (QPid, MsgIds, Acc) -> F(QPid, MsgIds, Acc) end,
              Acc0, D).

notify_queues(#ch{proxy_pid = ProxyPid, consumer_mapping = Consumers}) ->
    rabbit_amqqueue:notify_down_all(
      [QPid || QueueName <- 
                   sets:to_list(
                     dict:fold(fun (_ConsumerTag, QueueName, S) ->
                                       sets:add_element(QueueName, S)
                               end, sets:new(), Consumers)),
               case rabbit_amqqueue:lookup(QueueName) of
                   {ok, Q} -> QPid = Q#amqqueue.pid, true;
                   %% queue has been deleted in the meantime
                   {error, not_found} -> QPid = none, false
               end],
      ProxyPid).

is_message_persistent(#content{properties = #'P_basic'{
                                 delivery_mode = Mode}}) ->
    case Mode of
        1         -> false;
        2         -> true;
        undefined -> false;
        Other     -> rabbit_log:warning("Unknown delivery mode ~p - treating as 1, non-persistent~n",
                                        [Other]),
                     false
    end.

lock_message(true, MsgStruct, State = #ch{unacked_message_q = UAMQ}) ->
    State#ch{unacked_message_q = queue:in(MsgStruct, UAMQ)};
lock_message(false, _MsgStruct, State) ->
    State.

internal_deliver(WriterPid, ChPid, Notify, ConsumerTag, DeliveryTag,
                 {_QName, QPid, _MsgId, Redelivered,
                  #basic_message{exchange_name = ExchangeName,
                                 routing_key = RoutingKey,
                                 content = Content}}) ->
    M = #'basic.deliver'{consumer_tag = ConsumerTag,
                         delivery_tag = DeliveryTag,
                         redelivered = Redelivered,
                         exchange = ExchangeName#resource.name,
                         routing_key = RoutingKey},
    ok = case Notify of
             true  -> rabbit_writer:send_command_and_notify(
                        WriterPid, QPid, ChPid, M, Content);
             false -> rabbit_writer:send_command(WriterPid, M, Content)
         end.<|MERGE_RESOLUTION|>--- conflicted
+++ resolved
@@ -585,33 +585,8 @@
                             exchange = ExchangeNameBin,
                             routing_key = RoutingKey,
                             nowait = NoWait,
-<<<<<<< HEAD
-                            arguments = Arguments},
-              _, State = #ch{ virtual_host = VHostPath }) ->
-    %% FIXME: connection exception (!) on failure?? (see rule named "failure" in spec-XML)
-    %% FIXME: don't allow binding to internal exchanges - including the one named "" !
-    QueueName = expand_queue_name_shortcut(QueueNameBin, State),
-    ActualRoutingKey = expand_routing_key_shortcut(QueueNameBin, RoutingKey,
-                                                   State),
-    ExchangeName = rabbit_misc:r(VHostPath, exchange, ExchangeNameBin),
-    case rabbit_exchange:add_binding(ExchangeName, QueueName,
-                                     ActualRoutingKey, Arguments) of
-        {error, queue_not_found} ->
-            rabbit_misc:protocol_error(
-              not_found, "no ~s", [rabbit_misc:rs(QueueName)]);
-        {error, exchange_not_found} ->
-            rabbit_misc:protocol_error(
-              not_found, "no ~s", [rabbit_misc:rs(ExchangeName)]);
-        {error, durability_settings_incompatible} ->
-            rabbit_misc:protocol_error(
-              not_allowed, "durability settings of ~s incompatible with ~s",
-              [rabbit_misc:rs(QueueName), rabbit_misc:rs(ExchangeName)]);
-        ok ->
-            return_ok(State, NoWait, #'queue.bind_ok'{})
-    end;
-=======
                             arguments = Arguments}, _, State) ->
-    binding_action(fun rabbit_amqqueue:add_binding/4, ExchangeNameBin, 
+    binding_action(fun rabbit_exchange:add_binding/4, ExchangeNameBin,
                    QueueNameBin, RoutingKey, Arguments, #'queue.bind_ok'{},
                    NoWait, State);
 
@@ -619,10 +594,9 @@
                               exchange = ExchangeNameBin,
                               routing_key = RoutingKey,
                               arguments = Arguments}, _, State) ->
-    binding_action(fun rabbit_amqqueue:delete_binding/4, ExchangeNameBin, 
+    binding_action(fun rabbit_exchange:delete_binding/4, ExchangeNameBin,
                    QueueNameBin, RoutingKey, Arguments, #'queue.unbind_ok'{},
                    false, State);
->>>>>>> 18f49542
 
 handle_method(#'queue.purge'{queue = QueueNameBin,
                              nowait = NoWait},
@@ -680,7 +654,7 @@
     ActualRoutingKey = expand_routing_key_shortcut(QueueNameBin, RoutingKey,
                                                    State),
     ExchangeName = rabbit_misc:r(VHostPath, exchange, ExchangeNameBin),
-    case Fun(QueueName, ExchangeName, ActualRoutingKey, Arguments) of
+    case Fun(ExchangeName, QueueName, ActualRoutingKey, Arguments) of
         {error, queue_not_found} ->
             rabbit_misc:protocol_error(
               not_found, "no ~s", [rabbit_misc:rs(QueueName)]);
@@ -696,8 +670,7 @@
             rabbit_misc:protocol_error(
               not_allowed, "durability settings of ~s incompatible with ~s",
               [rabbit_misc:rs(QueueName), rabbit_misc:rs(ExchangeName)]);
-        {ok, _BindingCount} ->
-            return_ok(State, NoWait, ReturnMethod)
+        ok -> return_ok(State, NoWait, ReturnMethod)
     end.
 
 publish(Mandatory, Immediate, Message, QPids,
