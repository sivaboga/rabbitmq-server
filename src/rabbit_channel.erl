--- conflicted
+++ resolved
@@ -284,17 +284,14 @@
      State#ch{stats_timer = rabbit_event:reset_stats_timer(StatsTimer)},
      hibernate};
 
-<<<<<<< HEAD
 handle_cast({confirm, MsgSeqNos, From},
             State= #ch{stats_timer = StatsTimer}) ->
     case rabbit_event:stats_level(StatsTimer) of
-        fine -> {noreply, group_and_confirm(MsgSeqNos, From, State)};
-        _    -> {noreply, nogroup_confirm(MsgSeqNos, From, State)}
-    end.
-=======
-handle_cast({confirm, MsgSeqNos, From}, State) ->
-    {noreply, confirm(MsgSeqNos, From, State), hibernate}.
->>>>>>> 78b440c0
+        fine ->
+            {noreply, group_and_confirm(MsgSeqNos, From, State), hibernate};
+        _    ->
+            {noreply, nogroup_confirm(MsgSeqNos, From, State), hibernate}
+    end.
 
 handle_info({'DOWN', _MRef, process, QPid, _Reason},
             State = #ch{unconfirmed = UC}) ->
@@ -488,8 +485,7 @@
 group_and_confirm([], _QPid, State) ->
     State;
 group_and_confirm(MsgSeqNos, QPid, State) ->
-    {EMs, UC1} =
-        take_from_unconfirmed(MsgSeqNos, QPid, State),
+    {EMs, UC1} = take_from_unconfirmed(MsgSeqNos, QPid, State),
     confirm_grouped(EMs, State#ch{unconfirmed=UC1}).
 
 confirm_grouped(EMs, State) ->
