--- conflicted
+++ resolved
@@ -191,16 +191,10 @@
 next_state(State) ->
     State1 = #q{backing_queue = BQ, backing_queue_state = BQS} =
         ensure_rate_timer(State),
-<<<<<<< HEAD
     State2 = ensure_stats_timer(State1),
-    case BQ:needs_sync(BQS)of
+    case BQ:needs_idle_timeout(BQS)of
         true  -> {ensure_sync_timer(State2), 0};
         false -> {stop_sync_timer(State2), hibernate}
-=======
-    case BQ:needs_idle_timeout(BQS)of
-        true  -> {ensure_sync_timer(State1), 0};
-        false -> {stop_sync_timer(State1), hibernate}
->>>>>>> ddd7eb9d
     end.
 
 ensure_sync_timer(State = #q{sync_timer_ref = undefined, backing_queue = BQ}) ->
