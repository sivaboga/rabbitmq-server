%%   The contents of this file are subject to the Mozilla Public License
%%   Version 1.1 (the "License"); you may not use this file except in
%%   compliance with the License. You may obtain a copy of the License at
%%   http://www.mozilla.org/MPL/
%%
%%   Software distributed under the License is distributed on an "AS IS"
%%   basis, WITHOUT WARRANTY OF ANY KIND, either express or implied. See the
%%   License for the specific language governing rights and limitations
%%   under the License.
%%
%%   The Original Code is RabbitMQ.
%%
%%   The Initial Developers of the Original Code are LShift Ltd,
%%   Cohesive Financial Technologies LLC, and Rabbit Technologies Ltd.
%%
%%   Portions created before 22-Nov-2008 00:00:00 GMT by LShift Ltd,
%%   Cohesive Financial Technologies LLC, or Rabbit Technologies Ltd
%%   are Copyright (C) 2007-2008 LShift Ltd, Cohesive Financial
%%   Technologies LLC, and Rabbit Technologies Ltd.
%%
%%   Portions created by LShift Ltd are Copyright (C) 2007-2009 LShift
%%   Ltd. Portions created by Cohesive Financial Technologies LLC are
%%   Copyright (C) 2007-2009 Cohesive Financial Technologies
%%   LLC. Portions created by Rabbit Technologies Ltd are Copyright
%%   (C) 2007-2009 Rabbit Technologies Ltd.
%%
%%   All Rights Reserved.
%%
%%   Contributor(s): ______________________________________.
%%

-module(rabbit_misc).
-include("rabbit.hrl").
-include("rabbit_framing.hrl").
-include_lib("kernel/include/file.hrl").

-export([method_record_type/1, polite_pause/0, polite_pause/1]).
-export([die/1, frame_error/2, amqp_error/4,
         protocol_error/3, protocol_error/4]).
-export([not_found/1]).
-export([get_config/1, get_config/2, set_config/2]).
-export([dirty_read/1]).
-export([r/3, r/2, r_arg/4, rs/1]).
-export([enable_cover/0, report_cover/0]).
-export([enable_cover/1, report_cover/1]).
-export([throw_on_error/2, with_exit_handler/2, filter_exit_map/2]).
-export([with_user/2, with_vhost/2, with_user_and_vhost/3]).
-export([execute_mnesia_transaction/1]).
-export([ensure_ok/2]).
-export([makenode/1, nodeparts/1, cookie_hash/0, tcp_name/3]).
-export([intersperse/2, upmap/2, map_in_order/2]).
-export([table_foreach/2]).
-export([dirty_read_all/1, dirty_foreach_key/2, dirty_dump_log/1]).
-export([read_term_file/1, write_term_file/2]).
-export([append_file/2, ensure_parent_dirs_exist/1]).
-export([format_stderr/2]).
-export([start_applications/1, stop_applications/1]).
-export([unfold/2, ceil/1, queue_fold/3]).

-import(mnesia).
-import(lists).
-import(cover).
-import(disk_log).

%%----------------------------------------------------------------------------

-ifdef(use_specs).

-include_lib("kernel/include/inet.hrl").

-type(ok_or_error() :: 'ok' | {'error', any()}).

-spec(method_record_type/1 :: (tuple()) -> atom()).
-spec(polite_pause/0 :: () -> 'done').
-spec(polite_pause/1 :: (non_neg_integer()) -> 'done').
-spec(die/1 :: (atom()) -> no_return()).
-spec(frame_error/2 :: (atom(), binary()) -> no_return()).
-spec(amqp_error/4 :: (atom(), string(), [any()], atom()) -> amqp_error()).
-spec(protocol_error/3 :: (atom(), string(), [any()]) -> no_return()).
-spec(protocol_error/4 :: (atom(), string(), [any()], atom()) -> no_return()).
-spec(not_found/1 :: (r(atom())) -> no_return()).
-spec(get_config/1 :: (atom()) -> {'ok', any()} | not_found()).
-spec(get_config/2 :: (atom(), A) -> A).
-spec(set_config/2 :: (atom(), any()) -> 'ok').
-spec(dirty_read/1 :: ({atom(), any()}) -> {'ok', any()} | not_found()).
-spec(r/3 :: (vhost() | r(atom()), K, resource_name()) ->
             r(K) when is_subtype(K, atom())).
-spec(r/2 :: (vhost(), K) -> #resource{virtual_host :: vhost(),
                                       kind         :: K,
                                       name         :: '_'}
                                 when is_subtype(K, atom())).
-spec(r_arg/4 :: (vhost() | r(atom()), K, amqp_table(), binary()) ->
             undefined | r(K)  when is_subtype(K, atom())).
-spec(rs/1 :: (r(atom())) -> string()).
-spec(enable_cover/0 :: () -> ok_or_error()).
-spec(report_cover/0 :: () -> 'ok').
-spec(enable_cover/1 :: (string()) -> ok_or_error()).
-spec(report_cover/1 :: (string()) -> 'ok').
-spec(throw_on_error/2 ::
      (atom(), thunk({error, any()} | {ok, A} | A)) -> A).
-spec(with_exit_handler/2 :: (thunk(A), thunk(A)) -> A).
-spec(filter_exit_map/2 :: (fun ((A) -> B), [A]) -> [B]).
-spec(with_user/2 :: (username(), thunk(A)) -> A).
-spec(with_vhost/2 :: (vhost(), thunk(A)) -> A).
-spec(with_user_and_vhost/3 :: (username(), vhost(), thunk(A)) -> A).
-spec(execute_mnesia_transaction/1 :: (thunk(A)) -> A).
-spec(ensure_ok/2 :: (ok_or_error(), atom()) -> 'ok').
-spec(makenode/1 :: ({string(), string()} | string()) -> erlang_node()).
-spec(nodeparts/1 :: (erlang_node() | string()) -> {string(), string()}).
-spec(cookie_hash/0 :: () -> string()).
-spec(tcp_name/3 :: (atom(), ip_address(), ip_port()) -> atom()).
-spec(intersperse/2 :: (A, [A]) -> [A]).
-spec(upmap/2 :: (fun ((A) -> B), [A]) -> [B]).
-spec(map_in_order/2 :: (fun ((A) -> B), [A]) -> [B]).
-spec(table_foreach/2 :: (fun ((any()) -> any()), atom()) -> 'ok').
-spec(dirty_read_all/1 :: (atom()) -> [any()]).
-spec(dirty_foreach_key/2 :: (fun ((any()) -> any()), atom()) ->
             'ok' | 'aborted').
-spec(dirty_dump_log/1 :: (string()) -> ok_or_error()).
-spec(read_term_file/1 :: (string()) -> {'ok', [any()]} | {'error', any()}).
-spec(write_term_file/2 :: (string(), [any()]) -> ok_or_error()).
-spec(append_file/2 :: (string(), string()) -> ok_or_error()).
-spec(ensure_parent_dirs_exist/1 :: (string()) -> 'ok').
-spec(format_stderr/2 :: (string(), [any()]) -> 'ok').
-spec(start_applications/1 :: ([atom()]) -> 'ok').
-spec(stop_applications/1 :: ([atom()]) -> 'ok').
-spec(unfold/2  :: (fun ((A) -> ({'true', B, A} | 'false')), A) -> {[B], A}).
-spec(ceil/1 :: (number()) -> number()).
-spec(queue_fold/3 :: (fun ((any(), B) -> B), B, queue()) -> B).

-endif.

%%----------------------------------------------------------------------------

method_record_type(Record) ->
    element(1, Record).

polite_pause() ->
    polite_pause(3000).

polite_pause(N) ->
    receive
    after N -> done
    end.

die(Error) ->
    protocol_error(Error, "~w", [Error]).

frame_error(MethodName, BinaryFields) ->
    protocol_error(frame_error, "cannot decode ~w", [BinaryFields], MethodName).

amqp_error(Name, ExplanationFormat, Params, Method) ->
    Explanation = lists:flatten(io_lib:format(ExplanationFormat, Params)),
    #amqp_error{name = Name, explanation = Explanation, method = Method}.

protocol_error(Name, ExplanationFormat, Params) ->
    protocol_error(Name, ExplanationFormat, Params, none).

protocol_error(Name, ExplanationFormat, Params, Method) ->
    exit(amqp_error(Name, ExplanationFormat, Params, Method)).

not_found(R) -> protocol_error(not_found, "no ~s", [rs(R)]).

get_config(Key) ->
    case dirty_read({rabbit_config, Key}) of
        {ok, {rabbit_config, Key, V}} -> {ok, V};
        Other -> Other
    end.

get_config(Key, DefaultValue) ->
    case get_config(Key) of
        {ok, V} -> V;
        {error, not_found} -> DefaultValue
    end.

set_config(Key, Value) ->
    ok = mnesia:dirty_write({rabbit_config, Key, Value}).

dirty_read(ReadSpec) ->
    case mnesia:dirty_read(ReadSpec) of
        [Result] -> {ok, Result};
        []       -> {error, not_found}
    end.

r(#resource{virtual_host = VHostPath}, Kind, Name)
  when is_binary(Name) ->
    #resource{virtual_host = VHostPath, kind = Kind, name = Name};
r(VHostPath, Kind, Name) when is_binary(Name) andalso is_binary(VHostPath) ->
    #resource{virtual_host = VHostPath, kind = Kind, name = Name}.

r(VHostPath, Kind) when is_binary(VHostPath) ->
    #resource{virtual_host = VHostPath, kind = Kind, name = '_'}.

r_arg(#resource{virtual_host = VHostPath}, Kind, Table, Key) ->
    r_arg(VHostPath, Kind, Table, Key);
r_arg(VHostPath, Kind, Table, Key) ->
    case lists:keysearch(Key, 1, Table) of
        {value, {_, longstr, NameBin}} -> r(VHostPath, Kind, NameBin);
        false                          -> undefined
    end.

rs(#resource{virtual_host = VHostPath, kind = Kind, name = Name}) ->
    lists:flatten(io_lib:format("~s '~s' in vhost '~s'",
                                [Kind, Name, VHostPath])).

enable_cover() ->
    enable_cover(".").

enable_cover([Root]) when is_atom(Root) ->
    enable_cover(atom_to_list(Root));
enable_cover(Root) ->
    case cover:compile_beam_directory(filename:join(Root, "ebin")) of
        {error,Reason} -> {error,Reason};
        _ -> ok
    end.

report_cover() ->
    report_cover(".").

report_cover([Root]) when is_atom(Root) ->
    report_cover(atom_to_list(Root));
report_cover(Root) ->
    Dir = filename:join(Root, "cover"),
    ok = filelib:ensure_dir(filename:join(Dir,"junk")),
    lists:foreach(fun(F) -> file:delete(F) end,
                  filelib:wildcard(filename:join(Dir, "*.html"))),
    {ok, SummaryFile} = file:open(filename:join(Dir, "summary.txt"), [write]),
    {CT, NCT} =
        lists:foldl(
          fun(M,{CovTot, NotCovTot}) ->
                  {ok, {M, {Cov, NotCov}}} = cover:analyze(M, module),
                  ok = report_coverage_percentage(SummaryFile,
                                                  Cov, NotCov, M),
                  {ok,_} = cover:analyze_to_file(
                             M,
                             filename:join(Dir, atom_to_list(M) ++ ".html"),
                             [html]),
                  {CovTot+Cov, NotCovTot+NotCov}
          end,
          {0, 0},
          lists:sort(cover:modules())),
    ok = report_coverage_percentage(SummaryFile, CT, NCT, 'TOTAL'),
    ok = file:close(SummaryFile),
    ok.

report_coverage_percentage(File, Cov, NotCov, Mod) ->
    io:fwrite(File, "~6.2f ~p~n",
              [if
                   Cov+NotCov > 0 -> 100.0*Cov/(Cov+NotCov);
                   true -> 100.0
               end,
               Mod]).

throw_on_error(E, Thunk) ->
    case Thunk() of
        {error, Reason} -> throw({E, Reason});
        {ok, Res}       -> Res;
        Res             -> Res
    end.

with_exit_handler(Handler, Thunk) ->
    try
        Thunk()
    catch
        exit:{R, _} when R =:= noproc; R =:= normal; R =:= shutdown ->
            Handler()
    end.

filter_exit_map(F, L) ->
    Ref = make_ref(),
    lists:filter(fun (R) -> R =/= Ref end,
                 [with_exit_handler(
                    fun () -> Ref end,
                    fun () -> F(I) end) || I <- L]).

with_user(Username, Thunk) ->
    fun () ->
            case mnesia:read({rabbit_user, Username}) of
                [] ->
                    mnesia:abort({no_such_user, Username});
                [_U] ->
                    Thunk()
            end
    end.

with_vhost(VHostPath, Thunk) ->
    fun () ->
            case mnesia:read({rabbit_vhost, VHostPath}) of
                [] ->
                    mnesia:abort({no_such_vhost, VHostPath});
                [_V] ->
                    Thunk()
            end
    end.

with_user_and_vhost(Username, VHostPath, Thunk) ->
    with_user(Username, with_vhost(VHostPath, Thunk)).


execute_mnesia_transaction(TxFun) ->
    %% Making this a sync_transaction allows us to use dirty_read
    %% elsewhere and get a consistent result even when that read
    %% executes on a different node.
    case mnesia:sync_transaction(TxFun) of
        {atomic,  Result} -> Result;
        {aborted, Reason} -> throw({error, Reason})
    end.

ensure_ok(ok, _) -> ok;
ensure_ok({error, Reason}, ErrorTag) -> throw({error, {ErrorTag, Reason}}).

makenode({Prefix, Suffix}) ->
    list_to_atom(lists:append([Prefix, "@", Suffix]));
makenode(NodeStr) ->
    makenode(nodeparts(NodeStr)).

nodeparts(Node) when is_atom(Node) ->
    nodeparts(atom_to_list(Node));
nodeparts(NodeStr) ->
    case lists:splitwith(fun (E) -> E =/= $@ end, NodeStr) of
        {Prefix, []}     -> {_, Suffix} = nodeparts(node()),
                            {Prefix, Suffix};
        {Prefix, Suffix} -> {Prefix, tl(Suffix)}
    end.

cookie_hash() ->
    base64:encode_to_string(erlang:md5(atom_to_list(erlang:get_cookie()))).

tcp_name(Prefix, IPAddress, Port)
  when is_atom(Prefix) andalso is_number(Port) ->
    list_to_atom(
      lists:flatten(
        io_lib:format("~w_~s:~w",
                      [Prefix, inet_parse:ntoa(IPAddress), Port]))).

intersperse(_, []) -> [];
intersperse(_, [E]) -> [E];
intersperse(Sep, [E|T]) -> [E, Sep | intersperse(Sep, T)].

%% This is a modified version of Luke Gorrie's pmap -
%% http://lukego.livejournal.com/6753.html - that doesn't care about
%% the order in which results are received.
%%
%% WARNING: This is is deliberately lightweight rather than robust -- if F
%% throws, upmap will hang forever, so make sure F doesn't throw!
upmap(F, L) ->
    Parent = self(),
    Ref = make_ref(),
    [receive {Ref, Result} -> Result end
     || _ <- [spawn(fun() -> Parent ! {Ref, F(X)} end) || X <- L]].

map_in_order(F, L) ->
    lists:reverse(
      lists:foldl(fun (E, Acc) -> [F(E) | Acc] end, [], L)).

%% For each entry in a table, execute a function in a transaction.
%% This is often far more efficient than wrapping a tx around the lot.
%%
%% We ignore entries that have been modified or removed.
table_foreach(F, TableName) ->
    lists:foreach(
      fun (E) -> execute_mnesia_transaction(
                   fun () -> case mnesia:match_object(TableName, E, read) of
                                 [] -> ok;
                                 _  -> F(E)
                             end
                   end)
      end, dirty_read_all(TableName)),
    ok.

dirty_read_all(TableName) ->
    mnesia:dirty_select(TableName, [{'$1',[],['$1']}]).

dirty_foreach_key(F, TableName) ->
    dirty_foreach_key1(F, TableName, mnesia:dirty_first(TableName)).

dirty_foreach_key1(_F, _TableName, '$end_of_table') ->
    ok;
dirty_foreach_key1(F, TableName, K) ->
    case catch mnesia:dirty_next(TableName, K) of
        {'EXIT', _} ->
            aborted;
        NextKey ->
            F(K),
            dirty_foreach_key1(F, TableName, NextKey)
    end.

dirty_dump_log(FileName) ->
    {ok, LH} = disk_log:open([{name, dirty_dump_log},
                              {mode, read_only},
                              {file, FileName}]),
    dirty_dump_log1(LH, disk_log:chunk(LH, start)),
    disk_log:close(LH).

dirty_dump_log1(_LH, eof) ->
    io:format("Done.~n");
dirty_dump_log1(LH, {K, Terms}) ->
    io:format("Chunk: ~p~n", [Terms]),
    dirty_dump_log1(LH, disk_log:chunk(LH, K));
dirty_dump_log1(LH, {K, Terms, BadBytes}) ->
    io:format("Bad Chunk, ~p: ~p~n", [BadBytes, Terms]),
    dirty_dump_log1(LH, disk_log:chunk(LH, K)).


read_term_file(File) -> file:consult(File).

write_term_file(File, Terms) ->
    file:write_file(File, list_to_binary([io_lib:format("~w.~n", [Term]) ||
                                             Term <- Terms])).

append_file(File, Suffix) ->
    case file:read_file_info(File) of
        {ok, FInfo}     -> append_file(File, FInfo#file_info.size, Suffix);
        {error, enoent} -> append_file(File, 0, Suffix);
        Error           -> Error
    end.

append_file(_, _, "") ->
    ok;
append_file(File, 0, Suffix) ->
    case file:open([File, Suffix], [append]) of
        {ok, Fd} -> file:close(Fd);
        Error    -> Error
    end;
append_file(File, _, Suffix) ->
    case file:read_file(File) of
        {ok, Data} -> file:write_file([File, Suffix], Data, [append]);
        Error      -> Error
    end.

ensure_parent_dirs_exist(Filename) ->
    case filelib:ensure_dir(Filename) of
        ok              -> ok;
        {error, Reason} ->
            throw({error, {cannot_create_parent_dirs, Filename, Reason}})
    end.

format_stderr(Fmt, Args) ->
    case os:type() of
        {unix, _} ->
            Port = open_port({fd, 0, 2}, [out]),
            port_command(Port, io_lib:format(Fmt, Args)),
            port_close(Port);
        {win32, _} ->
            %% stderr on Windows is buffered and I can't figure out a
            %% way to trigger a fflush(stderr) in Erlang. So rather
            %% than risk losing output we write to stdout instead,
            %% which appears to be unbuffered.
            io:format(Fmt, Args)
    end,
    ok.

manage_applications(Iterate, Do, Undo, SkipError, ErrorTag, Apps) ->
    Iterate(fun (App, Acc) ->
                    case Do(App) of
                        ok -> [App | Acc];
                        {error, {SkipError, _}} -> Acc;
                        {error, Reason} ->
                            lists:foreach(Undo, Acc),
                            throw({error, {ErrorTag, App, Reason}})
                    end
            end, [], Apps),
    ok.

start_applications(Apps) ->
    manage_applications(fun lists:foldl/3,
                        fun application:start/1,
                        fun application:stop/1,
                        already_started,
                        cannot_start_application,
                        Apps).

stop_applications(Apps) ->
    manage_applications(fun lists:foldr/3,
                        fun application:stop/1,
                        fun application:start/1,
                        not_started,
                        cannot_stop_application,
                        Apps).

unfold(Fun, Init) ->
    unfold(Fun, [], Init).

unfold(Fun, Acc, Init) ->
    case Fun(Init) of
        {true, E, I} -> unfold(Fun, [E|Acc], I);
        false -> {Acc, Init}
    end.

ceil(N) ->
    T = trunc(N),
<<<<<<< HEAD
    case N == T of
        true  -> T;
        false -> 1 + T
=======
    case N - T of
        0 -> N;
        _ -> 1 + T
>>>>>>> c462b384
    end.

queue_fold(Fun, Init, Q) ->
    case queue:out(Q) of
<<<<<<< HEAD
        {empty, _Q} -> Init;
=======
        {empty, _Q}      -> Init;
>>>>>>> c462b384
        {{value, V}, Q1} -> queue_fold(Fun, Fun(V, Init), Q1)
    end.<|MERGE_RESOLUTION|>--- conflicted
+++ resolved
@@ -489,23 +489,13 @@
 
 ceil(N) ->
     T = trunc(N),
-<<<<<<< HEAD
     case N == T of
         true  -> T;
         false -> 1 + T
-=======
-    case N - T of
-        0 -> N;
-        _ -> 1 + T
->>>>>>> c462b384
     end.
 
 queue_fold(Fun, Init, Q) ->
     case queue:out(Q) of
-<<<<<<< HEAD
-        {empty, _Q} -> Init;
-=======
         {empty, _Q}      -> Init;
->>>>>>> c462b384
         {{value, V}, Q1} -> queue_fold(Fun, Fun(V, Init), Q1)
     end.