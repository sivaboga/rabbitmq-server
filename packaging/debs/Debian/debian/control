--- conflicted
+++ resolved
@@ -2,11 +2,7 @@
 Section: net
 Priority: extra
 Maintainer: Tony Garnock-Jones <tonyg@rabbitmq.com>
-<<<<<<< HEAD
-Build-Depends: cdbs, debhelper (>= 5), erlang-dev, erlang-mnesia | erlang-nox (<< 1:13.b-dfsg1-1), python-simplejson
-=======
 Build-Depends: cdbs, debhelper (>= 5), erlang-dev, python-simplejson
->>>>>>> 527a72bf
 Standards-Version: 3.8.0
 
 Package: rabbitmq-server
